--- conflicted
+++ resolved
@@ -122,20 +122,12 @@
 
 ## Clone sources[![](https://raw.githubusercontent.com/aregtech/areg-sdk/master/docs/img/pin.svg)](#clone-sources)
 
-<<<<<<< HEAD
-To obtain the AREG SDK source codes and the dependent modules, run the following command in your `projects` folder:
-=======
 To obtain the AREG SDK source codes and the dependent modules, run the git-command in your `projects` folder:
->>>>>>> 9168bed3
 ```bash
 git clone --recurse-submodules https://github.com/aregtech/areg-sdk.git
 ```
 
-<<<<<<< HEAD
-Alternatively, to clone only the submodule sources, run the following command in the AREG SDK root folder:
-=======
 Alternatively, to clone only the submodule sources, run the git-command in the AREG SDK root folder:
->>>>>>> 9168bed3
 ```bash
 git submodule update --init --recursive
 ```
