--- conflicted
+++ resolved
@@ -64,11 +64,7 @@
 Since data is generated and collected at the edge of the network (**mist network**), it makes sense to change the role of connected Things and provide network-accessible (_Public_) services directly on devices. This extends _Cloud_ to the extreme edge and it is a good foothold for robust solutions such as:
 * _Increase data privacy_, which is an important factor for sensitive data.
 * _Decrease data streaming_, which is a fundamental condition to optimize network communication.
-<<<<<<< HEAD
-* Develop _autonomous, intelligent and self-aware devices_ by providing services directly in the environment of data origin.
-=======
 * _Autonomous, intelligent and self-aware devices_ with services directly in the environment of data origin.
->>>>>>> 8d38150a
 
 [ [↑ to top ↑](#table-of-contents) ]
 
@@ -92,11 +88,7 @@
 ## Composition[![](./docs/img/pin.svg)](#composition)
 
 Currently AREG SDK consists of:
-<<<<<<< HEAD
-1. [Multicast router (_mcrouter_)](./framework/mcrouter/) to use for IPC. It runs either as a service managed by the OS or as a console application.
-=======
 1. [Multicast router (_mcrouter_)](./framework/mcrouter/) for IPC that runs either as a service managed by the OS or as a console application.
->>>>>>> 8d38150a
 2. [AREG framework (or engine)](./framework/areg/) is a (shared or static) library to link with every application.
 3. [Code generator tool](./tools/) to create client and server base objects from a service prototype document.
 
@@ -129,17 +121,6 @@
 <table>
   <tr>
     <td nowrap><strong>OS</strong></td>
-<<<<<<< HEAD
-    <td>Linux (list of <a href="./docs/POSIX.md#posix-api" alt="POSX API">POSIX API</a>), Windows 8 and higher.</td>
-  </tr>
-  <tr>
-    <td nowrap><strong>CPU</strong></td>
-    <td>x86, x86_64, arm and aarch64.</td>
-  </tr>
-  <tr>
-    <td nowrap><strong>Compilers (C++17 or heigher)</strong></td>
-    <td>GCC, g++, clang and MSVC.</td>
-=======
     <td><i>Linux</i> (list of <a href="./docs/POSIX.md#posix-api" alt="POSX API">POSIX API</a>), <i>Windows 8</i> and higher.</td>
   </tr>
   <tr>
@@ -149,7 +130,6 @@
   <tr>
     <td nowrap><strong>Compilers</strong></td>
     <td><i>GCC</i>, <i>g++</i>, <i>clang</i> and <i>MSVC</i>.</td>
->>>>>>> 8d38150a
   </tr>
 </table>
 
@@ -160,7 +140,6 @@
 | `Makefile` | **Linux**| _POSIX_ | Call `make` in _command line_. |
 | `areg-sdk.sln` | **Windows** | _Win32_ | Open and build in _Microsoft Visual Studio_. |
 | `.project` | **Linux, Windows** | _POSIX_ | Import and build projects in _Eclipse_. |
-<<<<<<< HEAD
 
 > 💡 The other POSIX-compliant OS and compilers are not tested yet.<br />
 > 💡 Make user specific changes (like switch compiler or output folder) only in appropriate `user` files:<br />
@@ -168,15 +147,6 @@
 > - For `make`, make changes in [conf/make/user.mk](./conf/make/user.mk) file.
 > - For `MSBuild`, make changes in [conf/msvc/user.props](./conf/msvc/user.props) file.
 
-=======
-
-> 💡 The other POSIX-compliant OS and compilers are not tested yet.<br />
-> 💡 Make user specific changes (like switch compiler or output folder) only in appropriate `user` files:<br />
-> - For `cmake`, make changes in [conf/cmake/user.cmake](./conf/cmake/user.cmake) file.<br />
-> - For `make`, make changes in [conf/make/user.mk](./conf/make/user.mk) file.
-> - For `MSBuild`, make changes in [conf/msvc/user.props](./conf/msvc/user.props) file.
-
->>>>>>> 8d38150a
 After compilation, normally binaries are located in `<areg-sdk>/product/build/<compiler-platform-path>/bin` folder. Details on how to change compiler, load and compile sources for various targets are described in [HOWTO](./docs/HOWTO.md) document. The next are quick overviews.
 
 #### Build with `cmake`
@@ -333,11 +303,7 @@
 
 #### Simulation and tests
 
-<<<<<<< HEAD
-When hardware provisioning to all employees is impossible, testing and checking unexpected phenomena of rapidly changing software in a simulated environment can be the most rational solution. If unit tests are used by developers to test a small portion of code and they may contain bugs, the simulation is used by developers and testers to check functionality and stability of the system. Simulations are portable and accessible to everyone, help to optimize solutions and avoid unnecessary risks. Projects using simulations are better prepared for remote work and easier to outsource.
-=======
 When hardware provisioning to all employees is impossible, testing and checking unexpected phenomena of rapidly changing software in a simulated environment is the most rational solution. If unit tests are for testing a small portion of code and the tests may contain bugs, the simulation is used by developers and testers to check functionality and stability of the system. Simulations are portable and accessible to everyone, help to optimize solutions and avoid unnecessary risks. Projects using simulations are better prepared for remote work and easier to outsource.
->>>>>>> 8d38150a
 <br /><a href="/docs/img/software-layers.png"><img src="/docs/img/software-layers.png" alt="Software application 4 layers" style="width:70%;height:70%"/></a><br />
 The software components in applications normally are split into Data, Controller, Business and the optional Presentation layers. Distributed and service-oriented solution of AREG framework can ease system testing in a simulated environment, where the Simulation application provides an implementation of Data layer services, so that the rest of the application can be tested without any change.
 
@@ -357,11 +323,7 @@
 
 ## Licensing[![](./docs/img/pin.svg)](#licensing)
  
-<<<<<<< HEAD
-AREG SDK is under free open source Apache version 2 license. However, AREG SDK can be commercially licensed, which includes the commercial support, full rights to create and distribute software without open source license obligations. For free open source licensing details see [LICENSE](./LICENSE.txt) document. For commercial license, support or additional information, please visit [Aregtech](https://www.aregtech.com/) website or contact _info[at]aregtech[dot]com_.
-=======
 AREG SDK is under free open source [_Apache License Version 2.0_](./LICENSE.txt). However, AREG SDK can be commercially licensed, which includes the commercial support, full rights to create and distribute software without open source license obligations. For commercial license, support or additional information, please visit [Aregtech](https://www.aregtech.com/) website or contact _info[at]aregtech[dot]com_.
->>>>>>> 8d38150a
 
 [ [↑ to top ↑](#table-of-contents) ]
 
@@ -376,11 +338,7 @@
 * When create a pull request, please understand that reviewing and testing takes time, and we as well pay attention on coding style.
 * If you look for invoiced commercial support or trainings, or if your project has possibility commercially support AREG SDK, please contact info[at]aregtech[dot]com. 
 
-<<<<<<< HEAD
-Did we help your project or did you like the idea? Have you learned something new or have we inspired you for new great ideas? Then we ask not to be indifferent and [![star AREG SDK](https://img.shields.io/github/stars/aregtech/areg-sdk.svg?style=social&label=star%20AREG%20SDK)](https://github.com/aregtech/areg-sdk/). This small thank inspires contributors and help us to expand our community. Please also share the project with your connections on [![Twitter](https://img.shields.io/twitter/url?label=Twitter&style=social&url=https%3A%2F%2Fgithub.com%2Faregtech%2Fareg-sdk)](https://twitter.com/intent/tweet?text=Wow:&url=https%3A%2F%2Fgithub.com%2Faregtech%2Fareg-sdk) and other social media platforms.
-=======
 Did we help your project? Have you learned something new? Have we inspired you for new great ideas? Then we ask not to be indifferent and [![star AREG SDK](https://img.shields.io/github/stars/aregtech/areg-sdk.svg?style=social&label=star%20AREG%20SDK)](https://github.com/aregtech/areg-sdk/). This small thank inspires contributors and help us to expand our community. Please also share the project with your network at [![Twitter](https://img.shields.io/twitter/url?label=Twitter&style=social&url=https%3A%2F%2Fgithub.com%2Faregtech%2Fareg-sdk)](https://twitter.com/intent/tweet?text=Wow:&url=https%3A%2F%2Fgithub.com%2Faregtech%2Fareg-sdk) and other social media platforms.
->>>>>>> 8d38150a
 
 [ [↑ to top ↑](#table-of-contents) ]
 
