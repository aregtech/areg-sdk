name: CMake

on:
  push:         # Keep empty to run on each branch when push the code. Otherwise use branches: [ master ]
    branches: [master]
  pull_request: # Set to master to run only when merge with master branch
    branches: [ master ]

env:
  # Customize the CMake build type here (Release, Debug, RelWithDebInfo, etc.)
  BUILD_TYPE: Release

# The CMake configure and build commands are platform agnostic and should work equally well on Windows or Linux.
# You can convert this to a matrix build if you need cross-platform coverage.
# See: https://docs.github.com/en/free-pro-team@latest/actions/learn-github-actions/managing-complex-workflows#using-a-build-matrix

jobs:
  build-tests:
    name: ${{matrix.config.name}}
    runs-on: ${{matrix.config.os}}

    strategy:
      fail-fast: false
      matrix:
        config: # Create matrix with combinations

            # compile AREG engine as a shared library with GNU g++ / gcc on Ubuntu Linux, enable AREG extensions and logs
          - { name  : linux-gnu-shared-ext-log,
              os    : ubuntu-latest,
              lib   : shared,
              family: gnu,
              cxx   : g++,
              cc    : gcc,
              extend: ON,
              logs  : ON,
              test  : OFF
            }

            # compile AREG engine as a shared library with GNU g++ / gcc on Ubuntu Linux, enable AREG extensions and no logs
          - { name  : linux-gnu-shared-ext-nolog,
              os    : ubuntu-latest,
              lib   : shared,
              family: gnu,
              cxx   : g++,
              cc    : gcc,
              extend: ON,
              logs  : OFF,
              test  : OFF
            }

            # compile AREG engine as a static library with GNU g++ / gcc on Ubuntu Linux, enable AREG extensions, logs, examples and tests
          - { name  : linux-gnu-static-all-test,
              os    : ubuntu-latest,
              lib   : static,
              family: gnu,
              cxx   : g++,
              cc    : gcc,
              extend: ON,
              logs  : ON,
              test: ON
            }

            # compile AREG engine as a shared library with GNU g++ / gcc on Ubuntu Linux, enable AREG extensions, logs, examples and tests
          - { name  : linux-gnu-shared-all-test,
              os    : ubuntu-latest,
              lib   : shared,
              family: gnu,
              cxx   : g++,
              cc    : gcc,
              extend: ON,
              logs  : ON,
              test  : ON
            }

            # compile AREG engine as a shared library with GNU g++ / gcc on Ubuntu Linux, disable AREG extensions and no logs
          - { name  : linux-gnu-shared-noext-nolog,
              os    : ubuntu-latest,
              lib   : shared,
              family: gnu,
              cxx   : g++,
              cc    : gcc,
              extend: OFF,
              logs  : OFF,
              test  : OFF
            }

            # compile AREG engine as a shared library with clang on Ubuntu Linux, enable AREG extensions and logs
          - { name  : linux-clang-shared-ext-log,
              os    : ubuntu-latest,
              lib   : shared,
              family: llvm,
              cxx   : clang++,
              cc    : clang,
              extend: ON,
              logs  : ON,
              test  : OFF
            }

            # compile AREG engine as a shared library with clang on Ubuntu Linux, enable AREG extensions and no logs
          - { name  : linux-clang-shared-ext-nolog,
              os    : ubuntu-latest,
              lib   : shared,
              family: llvm,
              cxx   : clang++,
              cc    : clang,
              extend: ON,
              logs  : OFF,
              test  : OFF
            }

            # compile AREG engine as a static library with clang on Ubuntu Linux, enable AREG extensions, logs, examples and tests
          - { name  : linux-clang-static-all-test,
              os    : ubuntu-latest,
              lib   : static,
              family: llvm,
              cxx   : clang++,
              cc    : clang,
              extend: ON,
              logs  : ON,
              test  : ON
            }

            # compile AREG engine as a static library with clang on Ubuntu Linux, enable AREG extensions, logs, examples and tests
          - { name  : linux-clang-shared-all-test,
              os    : ubuntu-latest,
              lib   : shared,
              family: llvm,
              cxx   : clang++,
              cc    : clang,
              extend: ON,
              logs  : ON,
              test  : ON
            }

            # compile AREG engine as a shared library with clang on Ubuntu Linux, disable AREG extensions and no logs
          - { name  : linux-clang-shared-noext-nolog,
              os    : ubuntu-latest,
              lib   : shared,
              family: llvm,
              cxx   : clang++,
              cc    : clang,
              extend: OFF,
              logs  : OFF,
              test  : OFF
            }

            # compile AREG engine as a shared with CYGWIN g++ / gcc on Windows, enable AREG extensions and logs
          - { name  : win-cygwin-shared-ext-log,
              os    : windows-latest,
              lib   : shared,
              family: cygwin,
              cxx   : g++,
              cc    : gcc,
              extend: ON,
              logs  : ON,
              test  : OFF}

            # compile AREG engine as a shared with CYGWIN g++ / gcc on Windows, enable AREG extensions and no logs
          - { name  : win-cygwin-shared-ext-nolog,
              os    : windows-latest,
              lib   : shared,
              family: cygwin,
              cxx   : g++,
              cc    : gcc,
              extend: ON,
              logs  : OFF,
              test  : OFF
            }

            # compile AREG engine as a static with CYGWIN g++ / gcc on Windows, enable AREG extensions, logs, examples and tests
          - { name  : win-cygwin-static-all-test,
              os    : windows-latest,
              lib   : static,
              family: cygwin,
              cxx   : g++,
              cc    : gcc,
              extend: ON,
              logs  : ON,
              test  : ON
            }

            # compile AREG engine as a static with CYGWIN g++ / gcc on Windows, enable AREG extensions, logs, examples and tests
          - { name  : win-cygwin-shared-all-test,
              os    : windows-latest,
              lib   : shared,
              family: cygwin,
              cxx   : g++,
              cc    : gcc,
              extend: ON,
              logs  : ON,
              test  : ON
            }

            # compile AREG engine as a shared with CYGWIN g++ / gcc on Windows, disable AREG extensions and no logs
          - { name  : win-cygwin-shared-noext-nolog,
              os    : windows-latest,
              lib   : shared,
              family: cygwin,
              cxx   : g++,
              cc    : gcc,
              extend: OFF,
              logs  : OFF,
              test  : OFF
            }

            # compile AREG engine as a shared with MSVC on Windows, enable AREG extensions and logs
          - { name  : win-msvc-shared-ext-log,
              os    : windows-latest,
              lib   : shared,
              family: msvc,
              cxx   : cl,
              cc    : cl,
              extend: ON,
              logs  : ON,
              test  : OFF
            }

            # compile AREG engine as a shared with MSVC on Windows, enable AREG extensions and no logs
          - { name  : win-msvc-shared-ext-nolog,
              os    : windows-latest,
              lib   : shared,
              family: msvc,
              cxx   : cl,
              cc    : cl,
              extend: ON,
              logs  : OFF,
              test  : OFF
            }

            # compile AREG engine as a static with MSVC on Windows, enable AREG extensions, logs, examples and tests
          - { name  : win-msvc-static-all-test,
              os    : windows-latest,
              lib   : static,
              family: msvc,
              cxx   : cl,
              cc    : cl,
              extend: ON,
              logs  : ON,
              test  : ON
            }

            # compile AREG engine as a static with MSVC on Windows, enable AREG extensions, logs, examples and tests
          - { name  : win-msvc-shared-all-test,
              os    : windows-latest,
              lib   : shared,
              family: msvc,
              cxx   : cl,
              cc    : cl,
              extend: ON,
              logs  : ON,
              test  : ON
            }

            # compile AREG engine as a shared with MSVC on Windows, enable AREG extensions and logs
          - { name  : win-msvc-shared-noext-log,
              os    : windows-latest,
              lib   : shared,
              family: msvc,
              cxx   : cl,
              cc    : cl,
              extend: OFF,
              logs  : ON,
              test  : OFF
            }

            # compile AREG engine as a shared with MSVC on Windows, enable AREG extensions and no logs
          - { name  : win-msvc-shared-noext-nolog,
              os    : windows-latest,
              lib   : shared,
              family: msvc,
              cxx   : cl,
              cc    : cl,
              extend: OFF,
              logs  : OFF,
              test  : OFF
            }

    steps:

      - name: Checkout AREG engine (AREG SDK) source codes
        uses: actions/checkout@v4

      - name: Setup Java
        uses: actions/setup-java@4
        with: 
          distribution: 'oracle'
          java-version: '21'

      - name: Fetch cygwin installer on Windows
        if: matrix.config.os == 'windows-latest' && matrix.config.family == 'cygwin'
        shell: powershell
        run: |
          Invoke-WebRequest https://cygwin.com/setup-x86_64.exe -OutFile C:\setup.exe

      - name: Install cygwin on Windows
        if: matrix.config.os == 'windows-latest' && matrix.config.family == 'cygwin'
        shell: cmd
        run: |
            c:\setup.exe -qgnO -s http://mirrors.kernel.org/sourceware/cygwin/ -l C:\cygwin-packages\ -P ^
            cmake,^
            dos2unix,^
            flexdll,^
            gcc-g++,^
            git,^
            ncurses,^
<<<<<<< HEAD
            libncurses-devel^
            java
=======
            libncurses-devel,^
            make
>>>>>>> 3c6d4308

      - name: Set Windows PATH environment variable
        if: matrix.config.os == 'windows-latest' && matrix.config.family == 'cygwin'
        run: echo "PATH=C:\cygwin64;C:\cygwin64\bin;C:\cygwin64\lib;%SYSTEMROOT%\system32;%PATH%" | Out-File -FilePath $env:GITHUB_ENV -Encoding utf8 -Append

      - name: Set cmake cache destination for Linux
        if: matrix.config.os == 'ubuntu-latest'
        run: echo "CACHE_DEST=./product/cache/${{matrix.config.family}}-${{matrix.config.cxx}}" >> "$GITHUB_ENV"
         
      - name: Set cmake cache destination for Windows
        if: matrix.config.os == 'windows-latest'
        run: echo "CACHE_DEST=./product/cache/${{matrix.config.family}}-${{matrix.config.cxx}}" >> $env:GITHUB_ENV
         
      - name: Configure CMake with enabled extended feature and selected compiler family
        if: matrix.config.extend == 'ON'
        working-directory: ${{github.workspace}}
        run: |
          cmake -B ${{env.CACHE_DEST}} -DAREG_COMPILER_FAMILY=${{matrix.config.family}} -DAREG_BUILD_TYPE=${{env.BUILD_TYPE}} -DAREG_BINARY=${{matrix.config.lib}} -DAREG_EXTENDED:BOOL=${{matrix.config.extend}} -DAREG_LOGS:BOOL=${{matrix.config.logs}} -DAREG_BUILD_EXAMPLES:BOOL=OFF -DAREG_BUILD_TESTS:BOOL=${{matrix.config.test}}
    
      - name: Configure CMake for disabled extended feature and selected compiler
        if: matrix.config.extend == 'OFF'
        working-directory: ${{github.workspace}}
        run: |
          cmake -B ${{env.CACHE_DEST}} -DAREG_COMPILER=${{matrix.config.cc}} -DAREG_BUILD_TYPE=${{env.BUILD_TYPE}} -DAREG_BINARY=${{matrix.config.lib}} -DAREG_EXTENDED:BOOL=${{matrix.config.extend}} -DAREG_LOGS:BOOL=${{matrix.config.logs}} -DAREG_BUILD_EXAMPLES:BOOL=${{matrix.config.test}} -DAREG_BUILD_TESTS:BOOL=${{matrix.config.test}}
    
      - name: Build with CMake
        working-directory: ${{github.workspace}}
        # Build your program with the given configuration
        run: cmake --build ${{env.CACHE_DEST}} -j 16

      - name: Run Unit Tests
        if: matrix.config.test == 'ON'
        working-directory: ${{github.workspace}}
        run: ctest --test-dir ${{env.CACHE_DEST}} --output-on-failure --output-junit test_results.xml

      - name: Linux build path guess
        if: always() && matrix.config.os == 'ubuntu-latest'
        shell: bash
        run: |
          echo "BUILD_DEST=product/build/${{matrix.config.family}}-${{matrix.config.cxx}}/linux-64-x86_64-release-${{matrix.config.lib}}" >> "$GITHUB_ENV"

      - name: Windows build path guess
        if: always() && matrix.config.os == 'windows-latest'
        shell: bash
        run: |
          echo "BUILD_DEST=product/build/${{matrix.config.family}}-${{matrix.config.cxx}}/windows-64-amd64-release-${{matrix.config.lib}}" >> "$GITHUB_ENV"

      - name: Copy test artifacts
        if: failure() && matrix.config.test == 'ON'
        working-directory: ${{github.workspace}}
        shell: bash
        run: |
          mkdir ./${{matrix.config.name}}/
          cp -R ./${{env.BUILD_DEST}}/bin/ ./${{matrix.config.name}}/

      - name: Upload artifacts if use of external packages is set OFF
        if: failure() && matrix.config.test == 'ON'
        uses: actions/upload-artifact@v4
        with:
          name: ${{matrix.config.name}}
          path: ./${{matrix.config.name}}/

      - name: Uninstall cygwin git package on Windows
        if: matrix.config.os == 'windows-latest' && matrix.config.family == 'cygwin'
        shell: cmd
        run: c:\setup.exe -qnx git<|MERGE_RESOLUTION|>--- conflicted
+++ resolved
@@ -280,17 +280,15 @@
       - name: Checkout AREG engine (AREG SDK) source codes
         uses: actions/checkout@v4
 
-      - name: Setup Java
-        uses: actions/setup-java@4
-        with: 
-          distribution: 'oracle'
-          java-version: '21'
-
       - name: Fetch cygwin installer on Windows
         if: matrix.config.os == 'windows-latest' && matrix.config.family == 'cygwin'
         shell: powershell
         run: |
           Invoke-WebRequest https://cygwin.com/setup-x86_64.exe -OutFile C:\setup.exe
+
+      - name: Set Windows PATH environment variable
+        if: matrix.config.os == 'windows-latest' && matrix.config.family == 'cygwin'
+        run: echo "PATH=C:\cygwin64;C:\cygwin64\bin;C:\cygwin64\lib;%SYSTEMROOT%\system32;%PATH%" | Out-File -FilePath $env:GITHUB_ENV -Encoding utf8 -Append
 
       - name: Install cygwin on Windows
         if: matrix.config.os == 'windows-latest' && matrix.config.family == 'cygwin'
@@ -303,17 +301,15 @@
             gcc-g++,^
             git,^
             ncurses,^
-<<<<<<< HEAD
-            libncurses-devel^
-            java
-=======
             libncurses-devel,^
             make
->>>>>>> 3c6d4308
-
-      - name: Set Windows PATH environment variable
-        if: matrix.config.os == 'windows-latest' && matrix.config.family == 'cygwin'
-        run: echo "PATH=C:\cygwin64;C:\cygwin64\bin;C:\cygwin64\lib;%SYSTEMROOT%\system32;%PATH%" | Out-File -FilePath $env:GITHUB_ENV -Encoding utf8 -Append
+
+      - name: Setup Java
+        uses: actions/setup-java@4
+        with: 
+          distribution: 'oracle'
+          java-version: '11'
+
 
       - name: Set cmake cache destination for Linux
         if: matrix.config.os == 'ubuntu-latest'
