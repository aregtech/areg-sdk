--- conflicted
+++ resolved
@@ -252,14 +252,6 @@
         stopConnection();
     } while (false);
 
-<<<<<<< HEAD
-=======
-    mThreadReceive.completionWait( NECommon::DO_NOT_WAIT);
-    mThreadSend.completionWait( NECommon::DO_NOT_WAIT);
-    mThreadReceive.destroyThread();
-    mThreadSend.destroyThread();
-
->>>>>>> 7ffddabb
     mEventSendStop.setEvent();
 }
 
@@ -271,25 +263,9 @@
 
 void ServiceCommunicatonBase::onServiceExit( void )
 {
-<<<<<<< HEAD
     TRACE_SCOPE( areg_extend_service_ServiceCommunicatonBase_onServiceExit );
     onServiceStop( );
     triggerExit( );
-=======
-    do
-    {
-        Lock lock( mLock );
-        stopConnection( );
-    } while ( false );
-
-    mThreadReceive.completionWait( NECommon::DO_NOT_WAIT );
-    mThreadSend.completionWait( NECommon::DO_NOT_WAIT );
-    mThreadReceive.destroyThread( );
-    mThreadSend.destroyThread( );
-
-    mEventSendStop.setEvent( );
-    triggerExitEvent( );
->>>>>>> 7ffddabb
 }
 
 bool ServiceCommunicatonBase::startConnection(void)
@@ -356,8 +332,7 @@
     mServerConnection.disableReceive( );
 
     disconnectServices( );
-<<<<<<< HEAD
-    disconnectService( Event::eEventPriority::EventPriorityNormal);
+    disconnectService( Event::eEventPriority::EventPriorityNormal );
 
     // Wait without triggering exit.
     mThreadSend.completionWait( NECommon::WAIT_INFINITE );
@@ -365,12 +340,6 @@
     // Trigger exit and clean resources.
     mThreadSend.shutdownThread( NECommon::WAIT_INFINITE );
     mThreadReceive.shutdownThread( NECommon::WAIT_INFINITE );
-=======
-    disconnectService( Event::eEventPriority::EventPriorityNormal );
-
-    mThreadSend.destroyThread( NECommon::WAIT_INFINITE );
-    mServerConnection.closeSocket();
->>>>>>> 7ffddabb
 }
 
 bool ServiceCommunicatonBase::startSendThread( void )
