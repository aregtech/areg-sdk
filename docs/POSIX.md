--- conflicted
+++ resolved
@@ -69,20 +69,6 @@
 
 To build AREG framework with _POSIX_ API, define **POSIX** (or **_POSIX**) preprocessor directive. 
 
-<<<<<<< HEAD
-**Other preprocessor directives to compile:**
-- **DEBUG** to compile with debug configuration.
-- **NDEBUG** to compile with release configuration.
-- **ENABLE_TRACES** to compile with enabled logging.
-- **EXP_AREG_LIB** to compile the AREG framework as a _static_ library.
-- **EXP_AREG_DLL** to compile the AREG framework as a _shared_ library.
-- **IMP_AREG_LIB** to link a project with the AREG framework _static_ library.
-- **IMP_AREG_DLL** to link a project with the AREG framework _shared_ library.
-
-AREG SDK requires _POSIX1.c_ API for multithreading and synchronization. The AREG framework beside standard runtime library, uses `pthread` and `ncurses`.
-
-## The list of POSIX API and macro used in AREG framework (including multicast message router)
-=======
 **Other preprocessor directives used to compile:**
 | Directive | Description |
 | --- | --- |
@@ -101,7 +87,6 @@
 ## POSIX methods
 
 The list of POSIX methods and macro used in AREG framework (including multicast message router)
->>>>>>> ec3f4768
 
 ```
 accept
