# Developer guide
```
This file is part of AREG SDK
Copyright (c) 2021-2022, Aregtech
Contact: info[at]aregtech.com
Website: https://www.aregtech.com
```

This document is a developer guide and describes how to develop a service enabled application.

## Table of content
- [Developer guide](#developer-guide)
  - [Table of content](#table-of-content)
  - [File structure](#file-structure)
  - [Service interface prototype](#service-interface-prototype)
    - [Public and Local services](#public-and-local-services)
    - [Data types](#data-types)
      - [Structures](#structures)
      - [Enumerations](#enumerations)
      - [Imported types](#imported-types)
      - [Defined containers](#defined-containers)
    - [Attributes](#attributes)
    - [Requests, responses and broadcasts](#requests-responses-and-broadcasts)
      - [Requests](#requests)
      - [Responses](#responses)
      - [Broadcasts](#broadcasts)
    - [Constants](#constants)
    - [Includes](#includes)
  - [Code generator](#code-generator)
  - [Generated codes](#generated-codes)
  - [Modeling and service initialization](#modeling-and-service-initialization)
  - [Hello Service!](#hello-service)
    - [Service Interface](#service-interface)
    - [Generate codes](#generate-codes)
    - [Develop the service provider](#develop-the-service-provider)
    - [Develop the service client](#develop-the-service-client)
    - [Create and load model](#create-and-load-model)
      - [Model with single thread](#model-with-single-thread)
      - [Model with multiple threads](#model-with-multiple-threads)
      - [Model of separate processes](#model-of-separate-processes)
    - [Make the build](#make-the-build)
  - [Testing](#testing)
  - [Contact us!](#contact-us)

## File structure

Here is the brief description of AREG SDK file structure
1. The framework of AREG SDK is declared in `framework/areg` directory.
2. All high level subdirectories of `framework/areg` contain classes that can be used by developers.
3. All `private` subdirectories inside subdirectories contain implementation sources and classes for internal use and are not designed to be used by developers.
4. The multicast router of AREG SDK is declared in `framework/mcrouter` directory.
5. The examples to demonstrate AREG SDK features are in `examples` directory.
6. The tools to use are declared in `tools` directory.
7. The configurations files to customize compilation are in `conf` directory.
8. The documents are in `docs` directory.

Some more file structure information is in [README.md](./readme.md).

## Service interface prototype

AREG SDK is an interface-centric real-time communication engine where connected Things provide services, so that they act as ultra-small servers and automatically form a network of meshed services, where service clients automatically find and connect with required service provider nodes. The service clients communicate with the service providers via predefined API. The services provide data called _attributes_ and process requests. The service clients receive responses as a reply on requests, and can dynamically subscribe and unsubscribe on service data. These all are service API, which can be defined in XML format _service interface_ prototype document, and has following sections:
1. The service interface overview.
2. The service specific data types.
3. The service specific data called _service attributes_.
4. The service specific methods, which consists of _requests_, _responses_ and _broadcasts_.
5. The service specific constants.
6. The includes required to develop the service.

The service interfaces defined in prototype XML document is used to generate servicing base objects, which developers can extend to implement service specific functionalities. An example of the _service interface_ prototype with sections is described in [Sample.siml](./Sample.siml) file.

> 💡 The Service Interface design GUI tool is in development state and will be available in next releases as a free-ware.

### Public and Local services

The following example defines a _Public_ (used for IPC) interface defined for _Sample_ service.
```xml
<Overview ID="1" Name="Sample" Version="1.0.0" isRemote="true">
    <Description>This is an example of defining service interface.</Description>
</Overview>
```
The `<Overview>` section contains service interface name, interface version and the flag, indicating whether the interface is _Public_ or _Local_. If `isRemote` attribute is `true` (`isRemote="true"`) it is a _Public_ service interface, visible in the network and can be used by any node in the network. Otherwise, it is _Local_ and not visible in the network. The _Local_ services are used to protect sensitive data and enable multithreading asynchronous communication in the application. The _Public_ services are used for multiprocessing communication and they enable connected Things act as ultra-small servers.

> 💡 If an API of the _Local_ service interface is called outside of the process, the system ignores the call and responses with error code to the caller. Only _Public_ interfaces are accessed for _IPC_ and can be called from any client software component in the network.

### Data types

Every service interface can have specific data types. When a new data type is defined, it can be used to declare any variables, service data (attributes) and parameters of methods. New data types are listed in the section `<DataTypeList>`. All data types should be streamable. It is possible to import a external data types in the service interface and there should be `operator >>`or `operator <<` implemented for the imported types to serialize data in [IEIOStream](../framework/areg/base/IEIOStream.hpp) object.

#### Structures

In the `<DataTypeList>` section of the service interface XML document can be declared a structure. The `DataType` tag indicates type `Structure` and the name of the structure followed by the list of structure fields. Each field refers to another predefined or new defined `DataType` and has a name. The field of structure may have default value, which is specified in the `<Value>` entry (`<Value IsDefault="true">0</Value>`). Each type of the field must have _assigning operator_, _comparing operator_, and _default and copy constructor_ if the type is an object. The field must be possible explicitly to convert to `unsigned int` and must be possible to serialize in [IEIOStream](../framework/areg/base/IEIOStream.hpp) object. There is no need manually to implement operators if the type of the fields are primitives, predefined objects or types defined in the documents. Only imported types may need to have manually implemented operators.

*An example of declaring structure with fields and default values:*
```xml
<DataType ID="2" Name="SomeStruct" Type="Structure">
    <Description>Some structure with data. It will become new type.</Description>
    <FieldList>
        <Field DataType="int16" ID="3" Name="anyFiled1">
            <Value IsDefault="true">0</Value>
            <Description>Some filed 1</Description>
        </Field>
        <Field DataType="int32" ID="4" Name="anyField2">
            <Value IsDefault="true">0</Value>
            <Description>Just another field</Description>
        </Field>
        <Field DataType="String" ID="5" Name="anyField3">
            <Value IsDefault="true"/>
            <Description>More field.</Description>
        </Field>
    </FieldList>
</DataType>
```
In this example, the structure `SomeStruct` has 3 fields with default values to set.

#### Enumerations

In the `<DataTypeList>` section of the service interface XML document can be declared an enumeration. The `DataType` tag indicates type `Enumerate` and the name of the enumeration followed by the list of fields. Each field may have `Value`. The enumerations are automatically streamable.

*An example of declaring enumeration with fields and values:*
```xml
<DataType ID="6" Name="SomeEnum" Type="Enumerate" Values="default">
    <Description>A new enumeration of the service interface.</Description>
    <FieldList>
        <EnumEntry ID="7" Name="Invalid">
            <Value>-1</Value>
            <Description>The invalid value of enum.</Description>
        </EnumEntry>
        <EnumEntry ID="8" Name="Nothing">
            <Value>0</Value>
        </EnumEntry>
        <EnumEntry ID="9" Name="Something">
            <Value/>
        </EnumEntry>
        <EnumEntry ID="10" Name="Anything">
            <Value/>
        </EnumEntry>
    </FieldList>
</DataType>
```
In this example, the enumeration `SomeEnum` has 4 fields, where first 2 fields have values.

 #### Imported types

In the `<DataTypeList>` section of the service interface XML document can be imported external types. The `DataType` tag indicates type `Imported` and the name of the new type followed by _Namespace_ (if there is a need) and the relative path to header file where the imported type is declared. The imported types must be possible to serialize in [IEIOStream](../framework/areg/base/IEIOStream.hpp) object, they should have assigning and comparing operators, default and copy constructors.

*An example of imported type:*
 ```xml
<DataType ID="11" Name="uAlign" Type="Imported">
    <Description>This example exports NEMemory::uAlign in the service interface.</Description>
    <Namespace>NEMemory</Namespace>
    <Location>areg/base/NEMemory.hpp</Location>
</DataType>
```
The example imports type `NEMemory::uAlign`, which is declared in `areg/base/NEMemory.hpp` header file and it is streamable.

#### Defined containers

In the `<DataTypeList>` section of the service interface XML document can be declared new types of standard containers. The `DataType` tag indicates type `DefinedType` and the name of new type. The `Container` tag specifies the type, the `BaseTypeValue` specifies the type of values and in case of _maps_ the `BaseTypeKey` specifies the type of keys. All types must be possible to `stream` in [IEIOStream](../framework/areg/base/IEIOStream.hpp) object.

*An example of defining new type of array:*
```xml
<DataType ID="12" Name="SomeArray" Type="DefinedType">
    <Description>Defines new type of array</Description>
    <Container>Array</Container>
    <BaseTypeValue>uint32</BaseTypeValue>
</DataType>
```
In this example, the values of array have type `unsigned int`, which is streamable.

*An example of defining new type of linked list:*
```xml
<DataType ID="13" Name="SomeList" Type="DefinedType">
    <Description>New type of linked list.</Description>
    <Container>LinkedList</Container>
    <BaseTypeValue>String</BaseTypeValue>
</DataType>
```
In this example, the values of linked list have type `String`, which is streamable.

*An example of defining new type of hash map:*
```xml
<DataType ID="14" Name="SomeMap" Type="DefinedType">
    <Description>This example defines hash-map where key is exported and value is new data type.</Description>
    <Container>HashMap</Container>
    <BaseTypeValue>SomeStruct</BaseTypeValue>
    <BaseTypeKey>String</BaseTypeKey>
</DataType>
```
In this example, the values of hash-map have type `SomeStruct` and the key are type `String`. Both types are streamable. The type `SomeStruct` declared in the this Service Interface XML document is automatically declared as streamable, has assigning and compare operators, and has default and copy constructor.

### Attributes

_Attributes_ in services are data, which is similar to Publisher-Subscriber (PubSub / data centric solution). The clients may dynamically subscribe and unsubscribe on data update and get notifications. The attributes are listed in the section `<AttributeList>`. The type of attribute must be possible to serialize in [IEIOStream](../framework/areg/base/IEIOStream.hpp) object.

> 💡 The data of an `Attribute` is always available for the clients. As soon as the client subscribes on the attribute data, it receives at least one notification with current cached value and a flag of validation state. If data was not cached or invalidated, the first notification may indicated _invalid data_ state then shortly receive second notification directly from the serverindicating the actual value and data state.<br>
> 💡 It is important to check the data state to make correct reaction. The attribute update callback has semantic `void onAttributeNameUpdate( const DataType & AttributeName, NEService::eDataStateType state )`, where _AttributeName_ is the name and _DataType_ is the type of the attribute. The attribute data is valid only if `state` parameter is `NEService::eDataStateType::DataIsOK`. In all other cases it should be eithered ignored or the error should be handled.<br>

*An example of declaring attribute to notify only on value change:*
```xml
<Attribute DataType="SomeEnum" ID="15" Name="SomeAttr1" Notify="OnChange">
    <Description>An attribute to notify subscribers only when value is changed.</Description>
</Attribute>
```
In this example the attribute `SomeAttr1` has type `SomeEnum` and it is designed to notify only if the value is changed.

*An example of declaring attribute to notify when value set:*
```xml
<Attribute DataType="SomeStruct" ID="16" Name="SomeAttr2" Notify="Always">
    <Description>Another attribute to notify subscribers any time when value is set (maybe not changed).</Description>
</Attribute>
```
In this example the attribute `SomeAttr2` has type `SomeSruct` and it is designed to notify each time when value is set.

The difference of _OnChange_ and _Always_ notifications is that in one case the notification is sent when value is changed, i.e. **it is compares stored and new values, and notifies if values are not equal**, and on second case the notificatin is sent whenever value is set, i.e. **it does not compare stored and new values, and notifies immediately when value is set**.

### Requests, responses and broadcasts
_Requests_ and _Responses_ in services are methods, which is similar to Request-Reply (action centric solution). The clients send requests to process on server component and as a reply receive response. In addition, there are _Broadcasts_, which act as methods and have logic of PubSub, where clients dynamically subsribe on the event to receive a _Broadcast_. The _Broadcasts_ act as events, are trigered as callbacs that can deliver multiple data as parameters. _Requests_, _Responses_ and _Broadcasts_ are defined in the `<MethodList>` section of service interface XML document.

#### Requests
The _Requests_ are called by clients to execute on the service provider (server) side. The requests may have parameters. The requests may have linked response. If request has a response, then the processing request is blocked until service replies response. It is possible manually to unblock the request, but then the response must be manually prepared to reply. Multiple requests can be linked with the same response. The request may have no response and in this case it is always unblocked and can be called one after another.

> 💡 When developers implement service provider (server) they extend the generated `Stub` object and implement request calls, which are declared in a base `Stub` class as _pure virtual functions_.<br>
> 💡 If request fails (for example, it is in busy state), the client receives failure notification. For proper error handling, the clients should override and implement failure callbacks of all used requests. The error code is passed as a parameter in request failure callback. If request failure happens and the developer does not override the failure calback, automatically error message in logged.

*An example to demonstrate a request with no parameter linked with a response:*
```xml
<Method ID="17" MethodType="request" Name="SomeRequest1" Response="SomeResponse1">
    <Description>Request and response with no parameters.</Description>
</Method>
<Method ID="19" MethodType="response" Name="SomeResponse1">
    <Description/>
</Method>
```
In this example, the request `SomeRequest1` has no parameter and it is linked with the response `SomeResponse1`. The request is blocking and it is unblocked when response `SomeResponse1` is called, so that the next call of `SomeRequest1` can be processed. In the generated C++ code, the request has semantic `void requestSomeRequest1()`.

*An example to demonstrate a request with multiple parameters linked with a response:*
```xml
<Method ID="20" MethodType="request" Name="SomeRequest2" Response="SomeResponse">
    <Description>A request with parameters that is connected to SomeResponse interface.</Description>
    <ParamList>
        <Parameter DataType="int32" ID="21" Name="param1"/>
        <Parameter DataType="SomeStruct" ID="23" Name="param2"/>
        <Parameter DataType="SomeEnum" ID="24" Name="param3">
            <Value IsDefault="true">SomeEnum::Nothing</Value>
            <Description>parameter with default value</Description>
        </Parameter>
    </ParamList>
</Method>
<Method ID="22" MethodType="response" Name="SomeResponse">
    <Description>Response, where 2 requests can connect.</Description>
    <ParamList>
        <Parameter DataType="bool" ID="26" Name="succeeded"/>
    </ParamList>
</Method>
```
In this example, the request `SomeRequest2` has 3 parameters, where the last parameter `param3` has default value, and the request is linked with response `SomeResponse` with 1 parameter. The request is blocking and it is unblocked when response `SomeResponse` is called, so the next call of `SomeRequest1` can be processed. In the generated C++ code, the request has semantic `void requestSomeRequest2(int param1, const NESample::SomeStruct & param2, NESample::SomeEnum param3 = NESample::SomeEnum::Nothing)`.

*An example to demonstrate 2 different requests linked with the same response:*
```xml
<Method ID="20" MethodType="request" Name="SomeRequest2" Response="SomeResponse">
    <Description>A request with parameters that is connected to SomeResponse interface.</Description>
    <ParamList>
        <Parameter DataType="int32" ID="21" Name="param1"/>
        <Parameter DataType="SomeStruct" ID="23" Name="param2"/>
        <Parameter DataType="SomeEnum" ID="24" Name="param3">
            <Value IsDefault="true">SomeEnum::Nothing</Value>
            <Description>parameter with default value</Description>
        </Parameter>
    </ParamList>
</Method>
<Method ID="25" MethodType="request" Name="SomeRequest3" Response="SomeResponse">
    <Description>Another request with parameter that is connected with SomeResponse method</Description>
    <ParamList>
        <Parameter DataType="NEMemory::uAlign" ID="28" Name="param"/>
    </ParamList>
</Method>
<Method ID="22" MethodType="response" Name="SomeResponse">
    <Description>Response, where 2 requests can connect.</Description>
    <ParamList>
        <Parameter DataType="bool" ID="26" Name="succeeded"/>
    </ParamList>
</Method>
```

In this example, 2 different requests `SomeRequest2` and `SomeRequest3` are linked with response `SomeResponse`. Here one request does not block the other while it is processing (i.e. in _busy_ state). For example, when `SomeRequest2` is called and it is in _busy_ state, the `SomeRequest3` can be also called, and when servicing component replies with the response `SomeResponse`, it automatically unblocks both requests, because both requests are linked with the same response. In other words, the call of response unblocks all linked requests in _busy_ state. In the generated C++ code, the request `SomeRequest2` has semantic `void requestSomeRequest2(int param1, const NESample::SomeStruct & param2, NESample::SomeEnum param3 = NESample::SomeEnum::Nothing)`, and the request `SomeRequest3` has semantic `void requestSomeRequest3(const NEMemory::uAlign & param)`.

*An example to demonstrate a request with no response:*
```xml
<Method ID="27" MethodType="request" Name="StandAlone">
    <Description>A request with no response.</Description>
</Method>
```
In this example, the request `StandAlone` has no response. It means when request is processed, the service provider can continue receiving further calls of the request `StandAlone`. In the generated C++ code, the request `StandAlone` has semantic `void requestStandAlone()`.

#### Responses
The _Responses_ are replies to request calls sent from service providers (servers) to the clients. Each response is linked at least with one request. If a response has no request, it is ignored and never triggered. When response is called on service provider side, it is automatically triggered on client side as a callback. Any client can manually subscribe and unsubscribe on the response without calling a request. This normally happens if a client is interested only on the reply to a certain request. For example, is interested on the result of a certain action.

> 💡 The responses are virtual callbacks triggered by system when appropriate reply received from service provider (server). The developers need to extend the generated `ClientBase` object and implement those responses, which request is called or is manually subscribed. For example, if a client does not call the request `SomeRequest1` and is not manually subscribed on the response `SomeResponse1`, the response `SomeResponse1` is never triggered for that client, so that there is no need to override the default implementation in `ClientBase` class. Otherwise, the client should implement the response.

*An example to demonstrate declaration of the responses.*
```xml
<Method ID="19" MethodType="response" Name="SomeResponse1">
    <Description/>
</Method>
<Method ID="22" MethodType="response" Name="SomeResponse">
    <Description>Response, where 2 requests can connect.</Description>
    <ParamList>
        <Parameter DataType="bool" ID="26" Name="succeeded"/>
    </ParamList>
</Method>
```
In this example, the responses are linked with the requests (see chapter [Requests](#requests)), where the response `SomeResponse1` is connected with one request and the response `SomeResponse` is linked with 2 requests. The semantic of the response `SomeResponse1` is `void responseSomeResponse1()` and the semantic of response `SomeResponse` is `void responseSomeResponse(bool succeeded)`.

> 💡 When request is processing, it is in _busy_ state and it is blocked. The call of response automatically unblocks all linked requests. It is very important to send the response after processing request(s). Otherwise, while the request is _busy_ and any client calls same request, the system generates _request is busy_ failure message and delivers to the client. So that, if the response of a request is not called, the request is processed only once (for first calle), where all other calls are rejected by the system.<br>
> 💡 If a request does not have linked response, it is never blocked and it is never in _busy_ state.<br>
> 💡 Clients can dynamically subscribe to a certain response without calling linked request. In this case, each time the service provider replies response, it is called not only on the request caller side, but also on the subscribed client side.

#### Broadcasts
The _Broadcasts_ are special service methods to fire an event and pass several data at the same time. Broadcasts have no linked request and act like events fired by service provider, which may deliver multiple data. During runtime the clients need manually to subscribe for the broadcast to receive.

> 💡 Unlike _Attribute_, the _Broadcast_ data is available only during call. It means that if a client subscribes on the broadcast, it receives notification only when the service provider calls broadcast. In case of _Attribute_, the client receives first cached data, then the actual data, even if it was not changed.

*An example to demonstrate declaration of the broadcast with parameters:*
```xml
<Method ID="29" MethodType="broadcast" Name="SomeBroadcast">
    <Description>Broadcast with parameters. Can pass multiple parameters at once.</Description>
    <ParamList>
        <Parameter DataType="SomeEnum" ID="30" Name="value1">
            <Description>We already have 'param1' in response, this parameter name must differ.</Description>
        </Parameter>
        <Parameter DataType="NEMemory::uAlign" ID="31" Name="value2"/>
        <Parameter DataType="SomeStruct" ID="32" Name="value3"/>
        <Parameter DataType="SomeArray" ID="34" Name="value4"/>
    </ParamList>
</Method>
```
In this example, the broadcast `SomeBroadcast` has 4 parameters to deliver together subscribed clients. The semantic of this broadcast is `void broadcastSomeBroadcast(NESample::SomeEnum value1, const NEMemory::uAlign & value2, const NESample::SomeStruct & value3, NESample::SomeArray value4)`.

> 💡 In the service interface XML document the request, response and the broadcast may have same name.<br>
> 💡 It is recommended that at all **paramter** names at least in _responses_ and _broadcasts_ have unique names. If any parameter name is not unique, then it must have same type in all methods. For example, it a broadcast and a response have parameter named `success`, that parameter should have same type, and if `success` in the response has type `bool`, it should not have type `int` in the broadcast.

### Constants
The Service Interface XML document may have specific constants listed in `<ConstantList>` section. The constants are used to share read-only value between clients and the service provider.

*An example to demonstrate declaration of a constant:*
```xml
<Constant DataType="uint16" ID="35" Name="SomeConst">
    <Value>100</Value>
    <Description>Define a constant if need.</Description>
</Constant>
```
In this example, it is declared a constant named `SomeConst` having type `unsigned short` and value `100`. This value is shared between service provider and clients.

### Includes
The Service Interface XML document may have special included in the code. For example, a service may include special header file with the implementation of algorithms. The includes are listed in `<IncludeList>` section.

*An example to demonstrate declaration of includes:*
```xml
<IncludeList>
    <Location ID="36" Name="areg/base/NEMath.hpp">
        <Description>can make additional includes</Description>
    </Location>
</IncludeList>
```
In this example, after generating code, the header file `areg/base/NEMath.hpp` is included for service providers and service client codes.

## Code generator
To avoid tedious jobs and minimize mistakes when coding, AREG SDK provides a code-generator located in [tools](../tools/) folder to generate base objects using definitions in Service Interface XML document. The generated files must not be modified. Instead, they should be extended to implement all necessary functions. Normally, the service providers implement _Request_ methods and the service clients implement _Response_, _Broadcast_ and _Attribute update_ notification methods by need. Edit and run [generate.sh](../tools/generate.sh) or [generate.bat](../tools/generate.bat) file to generate source code or run `codegen.jar` from command line.

> 💡 Before running scripts in `generate.sh` and `generate.bat` files, set correct `AREG_SDK_ROOT` folder path.

Before calling code generator, make sure that there is Java installed on the machine and the `codegen.jar` is included in the `CLASSPATH`. 
- The `--root` option of the code generator is the root of development project.
- The `--doc` option of the code generator is the relative to --root path of the service interface XML document to generate code.
- The `--target` option of the code generator is the path relative to `--root` to output generated files.

*Examples of running code generator from command line:*
```bash
$ java -jar codegen.jar --root=~/projects/my_project --target=src/generated/ --doc=interface/MyService.siml
```
You may as well explicitly specify the full path of `codegen.jar`
```bash
$ java -jar ~/projects/areg-sdk/codegen.jar --root=~/projects/my_project --target=src/generated/ --doc=interface/MyService.siml
```

*An example of [generate.bat](../examples/12_pubsvc/res/generate.bat) file:*
```bat
:: set the AREG_SDK_ROOT directory here
set AREG_SDK_ROOT=E:\Projects\aregtech\areg-sdk
:: .bat file directory
set BATCH_ROOT=%~dp0
:: In case of examples, one level up.
set PROJECT_ROOT=%BATCH_ROOT%\..
:: Specify the relative path of output folder
set CODE_GEN=generated\src
:: Include codegen.jar in CLASSPATH
set CLASSPATH=%CLASSPATH%;%AREG_SDK_ROOT%\tools;%AREG_SDK_ROOT%\tools\codegen.jar

@echo Generating class of HelloService Service Interface in folder %CODE_GEN% .....
java com.aregtech.CMFMain --root=%PROJECT_ROOT% --doc=res\HelloService.siml --target=%CODE_GEN%
```

## Generated codes

The code generator creates sources to extend and implement service providers (_server_) and service clients, as well it creates namespace with shared common data required by generated classes and internal classes required by the SDK. To develop service provider (server), the developers can extend classes ending with `Stub`. To develop service clients, developers can extend classes ending with `ClientBase`. Shared data and types are defined in the generated namespace starting with `NE`. The files generated in `private` subdirectory should not be used, because all objects and files in `private` subdirectories are for internal use. The generated files should not be modified.

*An example of folder structure of generated codes:*
<br><a href="./img/generated-sources.png"><img src="./img/generated-sources.png" alt="File structure after generating codes"/></a><br>

> 💡 Since the codes are generated for both service providers and the service client, and these objects may be located in different projects, it is recommended compile generate codes as a separate _static library_ to link with service provider and client projects.

## Modeling and service initialization

After generating codes, the developer can implement the business logic of the service provider and the service client. The objects must be a part of the `Component`, which runs in a _component thread_. This extended `Component` object can either extend service provider / client base class or can aggregate separately implemented provider and client objects. In other word, the `Component` should be the holder of the service provider or service client to be able to dispatch events.

After implementing the servicing components, developer can define a _model_, which is a hierarchical design of threads, components, provided and dependent services. Such fixed modeling is _static model_. The _model_ is used to load to instantiate objects and start services. During runtime the developer can dynamically modify model before it is loaded or can load multiple models.

An example of _dynamic model_ is in [14_pubtraffic](../examples/14_pubtraffic/) project. 

*An example of defining and loading static model:*
```cpp
// Describe mode, set model name
BEGIN_MODEL( "ServiceModel" )

    // define component thread
    BEGIN_REGISTER_THREAD( "TestServiceThread", NECommon::WATCHDOG_IGNORE )
        // define component, set role name.
        BEGIN_REGISTER_COMPONENT( NECommon::ServiceHelloName, ServiceComponent )
            // register HelloService service implementation.
            REGISTER_IMPLEMENT_SERVICE( NEHelloService::ServiceName, NEHelloService::InterfaceVersion )
        // end of component description
        END_REGISTER_COMPONENT( NECommon::ServiceHelloName )
    // end of thread description
    END_REGISTER_THREAD( "TestServiceThread" )

// end of model description
END_MODEL( "ServiceModel" )

//////////////////////////////////////////////////////////////////////////
// main method.
//////////////////////////////////////////////////////////////////////////
/**
 * \brief   The main method enables logging, service manager and timer.
 *          It loads and unloads the services, releases application resources.
 **/
int main()
{
    // Initialize application using default settings.
    Application::initApplication( );

    // load model to initialize components
    Application::loadModel("ServiceModel");

    // wait until Application quit signal is set.
    Application::waitAppQuit(NECommon::WAIT_INFINITE);

    // stop and unload components
    Application::unloadModel("ServiceModel");

<<<<<<< HEAD
    // release and cleanup resources of application.
    Application::releaseApplication();
	return 0;
=======
    return 0;
>>>>>>> 51029553
}

```

In this example, create a _model_ with name `"ServiceModel"`, load it in `main()` function when call `Application::loadModel("ServiceModel")`, and unload when call `Application::unloadModel("ServiceModel")` to stop services and release objects.

The example [10_locsvc](../examples/10_locsvc/) and higher contain implementations of _Local_ and _Public_ services and the clients. Browse [examples](../examples/) to learn more. All these examples have declaration of models.

> 💡 The difference of _Local_ and _Public_ services:
> - The _Local_ services are used for multithreading communication and cannot be accessed outside of process.
> - The _Public_ service are used for multithreading and multiprocessing (**IPC**) communication and can be accessed by any process in the network.

## Hello Service!

> 💡 The source codes of this example are in [00_helloservice](../examples/00_helloservice). 

This topic is a step-by-step training example to create service enabled applications. For simplicity, create new directory inside `areg-sdk/examples` directory and name it `helloservice`, so that the `~/areg-sdk/examples/helloservice` is the root of training projects and it is working directory for 3 sample projects that use same service provider (server) and service client located in `common/src` subdirectory, where:
- In the _project #1_ (`onethread`) the service provider and client run in the same thread of the same process.
- In the _project #2_ (`twothreads`) the service provider and client run in different threads of the same process.
- In the _project #3_ (`multiprocess`) the service provider and client run in different processes.

While in the _project #1 and #2_ the service acts like _Local_ (because client and server are in the same process), in case of _project #3_ it is a _Public_ service and the client / server can run either on the same machine or different machine. To run _project #3_ we need to start `mcrouter` on any machine within the network. Make sure the [router.init](../framework/mcrouter/resources/router.init) file is properly configured (connection with `mcrouter`) for each executable and it is located in `config` subdirectory of executable.

Features demonstrated in this examples:
- Each project creates a model, which is a definition of service provider and service client that can be:
  - in the same thread of the same process;
  - in the different threads of the same process;
  - in different processes.
- Each application loads model to instantiate service and unloads model to stop service.
- The service provider automatically registers and service client automatically discovers service.
- As soon as service is available for the client, it sends a request to service provider.
- The service provider processes the request and replies with response.
- The service client receives response and initiates _quit_.
  - since in _project #1 and 2_ service provider and client run in same process, application quits after response;
  - in _project #3_ service provider application continues to run and service client application quits after response.
- In case of _project #3_:
  - multiple clients can start in parallel or one after another;
  - one or more clients can start before and/or after service provider starts;
  - no matter of applications starting order, service discovery is automated.

The agenda of this topic is to demonstrate service and client implementation, as well the possibility to split and merge services in processes and threads to distribute computing power. Pay attention that all projects instantiate the same service provider and client objects, the differences are in _models_ declared and used in `main.cpp` files.

> 💡 Important development notes when create service provider and service client:<br>
> 1. The `Component` is the holder of the servicing objects (service provider and/or service client).<br>
> 2. The `Component` can have implementation of multiple service interfaces (multiple service providers).<br>
> 3. The same service provider can be instantiated multiple times, but instances should run in different threads.<br>
> 4. The services differ by service interface name and _role_ names.<br>
> 5. In the _model_ the clients refer to the service by _role_ names.<br>
> 6. One class can extend and mix interfaces of multiple different providers and clients.<br>
> 7. The instances of the same service interface provider and client can be in the same thread.<br>
> 8. The `Component` can contain mixture of service providers and clients.<br>
> 9. The _role_ names of a _Local_ services must be unique within same process.<br>
> 10. The _role_ names of a _Public_ services must be unique within same network.<br>
> 11. The service clients know availability of service via callback `void serviceConnected( bool isConnected, ProxyBase & proxy )`, where `isConnected` indicates service availability.<br>
> 12. The service providers know new client connection via callback `void clientConnected( const ProxyAddress & client, bool isConnected )`, where `isConnected` indicates client connection status.

### Service Interface

In `helloservice` create a `res` folder. Create a file `HelloService.siml` service interface file and copy this XML in the file, which defines _Public_ service interface with a request and response.
```xml
<?xml version="1.0" encoding="utf-8" standalone="yes"?>
<ServiceInterface FormatVersion="1.0.0">
    <Overview ID="1" Name="HelloService" Version="1.0.0" isRemote="true">
        <Description>The hello world application</Description>
    </Overview>
    <MethodList>
        <Method ID="2" MethodType="request" Name="HelloService" Response="HelloService">
            <Description>The request to output a greeting.</Description>
            <ParamList>
                <Parameter DataType="String" ID="3" Name="client">
                    <Description>The name of client to output the greeting.</Description>
                </Parameter>
            </ParamList>
        </Method>
        <Method ID="4" MethodType="response" Name="HelloService">
            <Description>The response indicating success status to output a greeting</Description>
            <ParamList>
                <Parameter DataType="bool" ID="5" Name="success">
                    <Description>Flag, indicates the success of output.</Description>
                </Parameter>
            </ParamList>
        </Method>
    </MethodList>
</ServiceInterface>
```

### Generate codes

> 💡 You must have Java installed on your machine to be able to run code generator.

Open command line terminal in `helloservice` folder and run following command:
```bash
$ java -jar ../../tools/codegen.jar --root=./ --doc=res/HelloService.siml --target=generated/src
```
This runs `codegen.jar` and generates base files located in the `generated/src` subdirectory of `helloservice`.

> 💡 Generated codes:<br>
> 1. Generated service provider base classes end with `Stub`. In our case it is `HelloServiceStub`.<br>
> 2. Generate service client base classes end with `ClientBase`. In our case it is `HelloServiceClassBase`.<br>
> 3. The `Stub` objects are to extend and implement _requests_.<br>
> 4. The `ClientBase` objects are to extend and implement _responses_, _broadcasts_ and _data update_ notifications.<br>
> 5. For better error handling, the derived from `ClientBase` object should implement _request failed_ methods.

### Develop the service provider

Develop the service provider in the directory `helloservice/common/src` to share in all projects. 

In the `helloservice/common/src` directory create file `ServiceComponent.hpp` to develop `ServiceComponent` object as a service provider component. 
- The `ServiceComponent` derives `Component` and `HelloServiceStub` classes.
- The `ServiceComponent` contains 2 static methods `Component * CreateComponent( ... )` to instantiate and `void DeleteComponent( ... )` to free the component object.
- The `ServiceComponent` contains the `void requestHelloService( const String & client )` override method.

> 💡 The declaration of the service provider component `ServiceComponent` you can find in the file [common/src/ServiceComponent.hpp](../examples/00_helloservice/common/src/ServiceComponent.hpp).

_Declaration of `ServiceComponent` class:_
```cpp
/**
 * \file    common/src/ServiceComponent.hpp
 * \brief   Declaration of the service component.
 **/
#pragma once

#include "areg/base/GEGlobal.h"
#include "areg/component/Component.hpp"
#include "generated/src/HelloServiceStub.hpp"

//////////////////////////////////////////////////////////////////////////
// ServiceComponent declaration
//////////////////////////////////////////////////////////////////////////
class ServiceComponent  : public    Component
                        , protected HelloServiceStub
{
//////////////////////////////////////////////////////////////////////////
// static methods
//////////////////////////////////////////////////////////////////////////
public:
    /**
     * \brief   Called to instantiate the service component when loading the model.
     * \param   entry   Indicates the component description entry from Registry.
     * \param   owner   The component owning thread.
     **/
    static Component * CreateComponent( const NERegistry::ComponentEntry & entry, ComponentThread & owner );

    /**
     * \brief   Called when unloading model to delete service component.
     **/
    static void DeleteComponent( Component & compObject, const NERegistry::ComponentEntry & entry );

protected:
    ServiceComponent(const NERegistry::ComponentEntry & entry, ComponentThread & owner);

    virtual ~ServiceComponent(void) = default;

//////////////////////////////////////////////////////////////////////////
// HelloService Interface Requests
//////////////////////////////////////////////////////////////////////////
    /**
     * \brief   The request to output a greeting.
     * \param   client  The name of client to output the greeting.
     **/
    virtual void requestHelloService( const String & client ) override;

//////////////////////////////////////////////////////////////////////////
// Hidden function calls
//////////////////////////////////////////////////////////////////////////
private:
    //!< The wrapper of this pointer.
    inline ServiceComponent & self( void )
    {   return (*this); }

//////////////////////////////////////////////////////////////////////////
// Forbidden calls
//////////////////////////////////////////////////////////////////////////
private:
    ServiceComponent( void ) = delete;
    DECLARE_NOCOPY_NOMOVE( ServiceComponent );
};
```

> 💡 The implementation of the service provider component `ServiceComponent` you can find in the file [common/src/ServiceComponent.cpp](../examples/00_helloservice/common/src/ServiceComponent.cpp).

_Implementation of ServiceComponent class:_
```cpp
/**
 * \file    common/src/ServiceComponent.cpp
 * \brief   Implementation of the service component.
 **/
#include "common/src/ServiceComponent.hpp"

Component * ServiceComponent::CreateComponent(const NERegistry::ComponentEntry & entry, ComponentThread & owner)
{
    return DEBUG_NEW ServiceComponent(entry, owner);
}

void ServiceComponent::DeleteComponent(Component & compObject, const NERegistry::ComponentEntry & entry)
{
    delete (&compObject);
}

ServiceComponent::ServiceComponent(const NERegistry::ComponentEntry & entry, ComponentThread & owner)
    : Component         ( owner, entry.mRoleName)
    , HelloServiceStub  ( static_cast<Component &>(self()) )
{
}

void ServiceComponent::requestHelloService(const String & client)
{
    // output message
    printf("\'Hello Service!\' from %s\n", client.getString());

    // reply to unblock the request
    responseHelloService(true);
}
```
In this example:
- The class `ServiceComponent` is an instance of `Component` and `HelloServiceStub`.
- The service provider is created in the **static** method `Component * ServiceComponent::CreateComponent(const NERegistry::ComponentEntry & entry, ComponentThread & owner)`.
- The service provider is deleted in the **static** method `void ServiceComponent::DeleteComponent(Component & compObject, const NERegistry::ComponentEntry & entry)`.
- The service provider implements virtual method `void requestHelloService(const String & client)` inherited from `HelloServiceStub`.
- In the request `requestHelloService` replies `responseHelloService` to the client and unblocks the request.

### Develop the service client

Develop the service client in the directory `helloservice/common/src` to share in all projects. 

In the `helloservice/common/src` subfolder create file `ClientComponent.hpp` to develop `ClientComponent` object as a service client component.
- The `ClientComponent` extends `Component` and `HelloServiceClientBase` classes.
- The `ClientComponent` contains 2 static methods `Component * CreateComponent( ... )` to create and `void DeleteComponent( ... )` to free the component object.
- The method `void serviceConnected( bool isConnected, ProxyBase & proxy )` is overwritten to know the service available status to start communication.
- The `ClientComponent` contains overrides to handle response and request failure.

> 💡 The declaration of the service client component `ClientComponent` is in the file [common/src/ClientComponent.hpp](../examples/00_helloservice/common/src/ClientComponent.hpp)

_Declaration of `ClientComponent` class:_
```cpp
/**
 * \file    common/src/ClientComponent.hpp
 * \brief   Declaration of the service client component.
 **/
#pragma once

#include "areg/base/GEGlobal.h"
#include "areg/component/Component.hpp"
#include "generated/src/HelloServiceClientBase.hpp"

//////////////////////////////////////////////////////////////////////////
// ClientComponent declaration
//////////////////////////////////////////////////////////////////////////
class ClientComponent   : public    Component
                        , protected HelloServiceClientBase
{
//////////////////////////////////////////////////////////////////////////
// static methods
//////////////////////////////////////////////////////////////////////////
public:
    /**
     * \brief   Called to instantiate the service component when loading the model.
     * \param   entry   Indicates the component description entry from Registry.
     * \param   owner   The component owning thread.
     **/
    static Component * CreateComponent( const NERegistry::ComponentEntry & entry, ComponentThread & owner );

    /**
     * \brief   Called when unloading model to delete service component.
     **/
    static void DeleteComponent( Component & compObject, const NERegistry::ComponentEntry & entry );

protected:
    ClientComponent(const NERegistry::ComponentEntry & entry, ComponentThread & owner);

    virtual ~ClientComponent(void) = default;

/************************************************************************
 * Response HelloService
 ************************************************************************/
    /**
     * \brief   The response indicating success status to output a greeting
     * \param   success Flag, indicates the success of output.
     **/
    virtual void responseHelloService( bool success ) override;

    /**
     * \brief   Overwrite to handle error of HelloService request call.
     * \param   FailureReason   The failure reason value of request call.
     **/
    virtual void requestHelloServiceFailed( NEService::eResultType FailureReason ) override;

/************************************************************************/
// IEProxyListener Overrides
/************************************************************************/
    /**
     * \brief   Triggered when gets service connected / disconnected event.
     *          Client should be initialized and the listeners should be setup
     *          here. No request can be called, while service is not connected.
     * \param   isConnected     Indicates service connection status.
     * \param   proxy           The Service Interface Proxy object.
     * \return  Return true if this service connect notification was relevant to client object.
     **/
    virtual bool serviceConnected( bool isConnected, ProxyBase & proxy ) override;

//////////////////////////////////////////////////////////////////////////
// Hidden function calls
//////////////////////////////////////////////////////////////////////////
private:
    //!< The wrapper of this pointer.
    inline ClientComponent & self( void )
    {   return (*this); }

//////////////////////////////////////////////////////////////////////////
// Forbidden calls
//////////////////////////////////////////////////////////////////////////
private:
    ClientComponent( void ) = delete;
    DECLARE_NOCOPY_NOMOVE( ClientComponent );
};
```

> 💡 The implementation of the service client component `ClientComponent` is in the file  [common/src/ClientComponent.cpp](../examples/00_helloservice/common/src/ClientComponent.cpp).

_Implementation of ClientComponent class:_

```cpp
/**
 * \file    common/src/ClientComponent.hpp
 * \brief   Implementation of the service client component.
 **/
#include "common/src/ClientComponent.hpp"

#include "areg/base/Thread.hpp"
#include "areg/base/NECommon.hpp"
#include "areg/component/ComponentThread.hpp"
#include "areg/appbase/Application.hpp"

Component * ClientComponent::CreateComponent(const NERegistry::ComponentEntry & entry, ComponentThread & owner)
{
    return DEBUG_NEW ClientComponent(entry, owner);
}

void ClientComponent::DeleteComponent(Component & compObject, const NERegistry::ComponentEntry & entry)
{
    delete (&compObject);
}

ClientComponent::ClientComponent(const NERegistry::ComponentEntry & entry, ComponentThread & owner)
    : Component             ( owner, entry.mRoleName )
    , HelloServiceClientBase  ( entry.mDependencyServices[0].mRoleName.getString(), owner )
{
}

bool ClientComponent::serviceConnected(bool isConnected, ProxyBase & proxy)
{
    bool result = false;
    if ( HelloServiceClientBase::serviceConnected(isConnected, proxy) )
    {
        if (isConnected)
        {
            // Up from this part the client can:
            //      a. call requests to run on server side.
            //      b. subscribe on data update notification
            //      c. subscribe on broadcasts and responses.

            // call request to run on server side.
            requestHelloService( getRoleName() );
        }
        else
        {
            // No connection, make cleanups, release subscription here, signal to quit application.
            Application::signalAppQuit();
        }
    }

    return result;
}

void ClientComponent::responseHelloService( bool success )
{
    printf("%s to output message.\n", success ? "succeeded" : "failed");

    // Sleep for no reason! Do not do this in a real application.
    // It is done to give chance to see output message on console.
    // Otherwise, the next line of code close the application and yuo miss the message on console.
    Thread::sleep(NECommon::WAIT_1_SECOND);

    // The client completed the job, set signal to quit application
    Application::signalAppQuit();
}

void ClientComponent::requestHelloServiceFailed(NEService::eResultType FailureReason)
{
    // make error handling here.
    printf("Failed to execute request, retry again.\n");
    if (isConnected())
    {
        // the service is still connected, and can resend the request.
        requestHelloService( getRoleName() );
    }
}
```
In this example:
- The `ServiceClient` is an instance of `Component` and `HelloServiceClientBase`.
- The service client is created in the **static** method `Component * ServiceClient::CreateComponent(const NERegistry::ComponentEntry & entry, ComponentThread & owner)`.
- The service client is deleted in the **static** method `void ServiceClient::DeleteComponent(Component & compObject, const NERegistry::ComponentEntry & entry)`.
- The service client overrides virtual method `bool serviceConnected(bool isConnected, ProxyBase & proxy)` to react on service connect / disconnect events. It calls request when service is connected and initiates application quit when service is disconnected.
* The service client overrides virtual method `void responseHelloService( bool success )` to react on request reply. It waits 1 second and initiates application quit.
* The service client overrides virtual method `requestHelloServiceFailed(NEService::eResultType FailureReason)` to make error handling.

Now there are service provider and service client available, and we can start creating applications using generated codes and using developed classes.

### Create and load model

The developers can decide how to distribute service and client objects. The following examples are applications where:
- The service and the client run in the same thread of the same process.
- The service and the client run in the separate threads of the same process.
- The service and the client run in separate processes (_Public_ service case).

Each application is created in separate project. The distribution of service provider and client is defined in the _model_. In the examples, the macro:
- `BEGIN_MODEL` is declaration of the model with the name. There can be multiple models in the application.
- `BEGIN_REGISTER_THREAD` is declaration of component thread with name and watchdog timeout (value `NECommon::WATCHDOG_IGNORE` ignores the watchdog). Service providers and service clients run in _component thread_.
- `BEGIN_REGISTER_COMPONENT` is declaration of servicing component with _role_ name and the class name.
- `REGISTER_IMPLEMENT_SERVICE` is declaration of provided service interface. Each provided service must be listed separately in `REGISTER_IMPLEMENT_SERVICE` macro.
- `REGISTER_DEPENDENCY` is a declaration of service client, which is dependent on service provider. The dependency is not the service interface name, but the _role_ name of the servicing component where the service provider belongs. Each dependency must be listed separately in `REGISTER_DEPENDENCY` macro.

#### Model with single thread

> 💡 The sources of this example are available in the file [./onethread/src/main.cpp](../examples/00_helloservice/onethread/src/main.cpp).

*An example to demonstrate design of a model where service provider and service client run in the same thread:*
- Create `onethread/src` subdirectory in the `helloservice`
- Create the `main.cpp` file to design the _model_ and implement `main()` function.

```cpp
/**
 * \file    onethread/src/main.cpp
 * \brief   Runs service and the client in one thread.
 **/
#include "areg/base/GEGlobal.h"
#include "areg/base/NEUtilities.hpp"
#include "areg/appbase/Application.hpp"
#include "areg/component/ComponentLoader.hpp"

#include "common/src/ServiceComponent.hpp"
#include "common/src/ClientComponent.hpp"

#include <string>

// Use these options if compile for Windows with MSVC
// It links with areg library (dynamic or static) and generated static library
#ifdef WINDOWS
    #pragma comment(lib, "areg")
    #pragma comment(lib, "00_generated.lib")
#endif // WINDOWS

//!< The name of model
constexpr char const _modelName[]{ "ServiceModel" };

// Describe model, register the service and the client in one thread "Thread1"
BEGIN_MODEL(_modelName)

    BEGIN_REGISTER_THREAD( "Thread1", NECommon::WATCHDOG_IGNORE )
        // register service in the thread
        BEGIN_REGISTER_COMPONENT("ServiceComponent", ServiceComponent )
            REGISTER_IMPLEMENT_SERVICE( NEHelloService::ServiceName, NEHelloService::InterfaceVersion )
        END_REGISTER_COMPONENT( "ServiceComponent" )
        
        // register client in the same thread
        BEGIN_REGISTER_COMPONENT( "ServiceClient", ClientComponent )
            REGISTER_DEPENDENCY( "ServiceComponent" ) /* reference to the service*/
        END_REGISTER_COMPONENT( "ServiceClient" )
    END_REGISTER_THREAD( "Thread1" )

// end of model description
END_MODEL(_modelName)

//////////////////////////////////////////////////////////////////////////
// main method
//////////////////////////////////////////////////////////////////////////

int main( void )
{
    // Initialize application, enable logging, servicing, routing, timer and watchdog.
    // Use default settings.
    Application::initApplication( );

    // load model to initialize components
    Application::loadModel(_modelName);

    // wait until Application quit signal is set.
    Application::waitAppQuit(NECommon::WAIT_INFINITE);

    // stop and unload components
    Application::unloadModel(_modelName);

    // release and cleanup resources of application.
    Application::releaseApplication();

    return 0;
}
```
In this example, it is designed _model_: 
- a model named `"ServiceModel"`;
- a thread named `"Thread1"` and no watchdog;
  - a component `ServiceComponent` with _role_ name `"ServiceComponent"`;
    - a declaration of provided `NEHelloService::ServiceName` service interface;
  - a component `ServiceClient` with _role_ name `"ServiceClient"`;
    - a declaration of dependency on service `"ServiceComponent"`.

In the `main()` function:
1. The application initializes internals `Application::initApplication( )`.
2. The loads model to start service in `Application::loadModel(_modelName)`.
3. The application wait for _quit_ signal calling `Application::waitAppQuit(NECommon::WAIT_INFINITE)`.
4. The application unloads model and stops service in `Application::unloadModel(_modelName)`.
5. The application releases internals in `Application::releaseApplication()` and exits with result 0.

#### Model with multiple threads

> 💡 The sources of this example are available in the file [./twothreads/src/main.cpp](../examples/00_helloservice/twothreads/src/main.cpp).

*An example to demonstrate design of a model where service provider and service client run in the separate threads:*
- Create `twothreads/src` subdirectory in the `helloservice`
- Create the `main.cpp` file to design the _model_ and implement `main()` function.

```cpp
/**
 * \file    twothreads/src/main.cpp
 * \brief   Runs service and the client in one thread.
 **/
#include "areg/base/GEGlobal.h"
#include "areg/base/NEUtilities.hpp"
#include "areg/appbase/Application.hpp"
#include "areg/component/ComponentLoader.hpp"

#include "common/src/ServiceComponent.hpp"
#include "common/src/ClientComponent.hpp"

#include <string>

// Use these options if compile for Windows with MSVC
// It links with areg library (dynamic or static) and generated static library
#ifdef WINDOWS
    #pragma comment(lib, "areg")
    #pragma comment(lib, "00_generated.lib")
#endif // WINDOWS

//!< The name of model
constexpr char const _modelName[]{ "ServiceModel" };

// Describe model, register the service and the client in 2 different threads "Thread1" and "Thread2"
BEGIN_MODEL(_modelName)
    // Thread 1, provides a service
    BEGIN_REGISTER_THREAD( "Thread1", NECommon::WATCHDOG_IGNORE )
        BEGIN_REGISTER_COMPONENT( "ServiceComponent", ServiceComponent )
            REGISTER_IMPLEMENT_SERVICE( NEHelloService::ServiceName, NEHelloService::InterfaceVersion )
        END_REGISTER_COMPONENT( "ServiceComponent" )
    END_REGISTER_THREAD( "Thread1" )

    // Thread 2, is a service client.
    BEGIN_REGISTER_THREAD( "Thread2", NECommon::WATCHDOG_IGNORE )
        BEGIN_REGISTER_COMPONENT( "ServiceClient", ClientComponent )
            REGISTER_DEPENDENCY( "ServiceComponent" ) /* reference to the service*/
        END_REGISTER_COMPONENT( "ServiceClient" )
    END_REGISTER_THREAD( "Thread2" )

// end of model description
END_MODEL(_modelName)

//////////////////////////////////////////////////////////////////////////
// main method
//////////////////////////////////////////////////////////////////////////

int main( void )
{
    // Initialize application, enable logging, servicing, routing, timer and watchdog.
    // Use default settings.
    Application::initApplication( );

    // load model to initialize components
    Application::loadModel(_modelName);

    // wait until Application quit signal is set.
    Application::waitAppQuit(NECommon::WAIT_INFINITE);

    // stop and unload components
    Application::unloadModel(_modelName);

    // release and cleanup resources of application.
    Application::releaseApplication();

    return 0;
}
```
In this example, it is designed _model_: 
- a model named `"ServiceModel"`;
- a thread named `"Thread1"` and no watchdog;
  - a component `ServiceComponent` with _role_ name `"ServiceComponent"`;
    - a declaration of provided `NEHelloService::ServiceName` service interface;
- a thread named `"Thread2"` and no watchdog;
  - a component `ServiceClient` with _role_ name `"ServiceClient"`;
    - a declaration of dependency on service `"ServiceComponent"`.

Same as in previous example, in the `main()` function:
1. The application initializes internals `Application::initApplication( )`.
2. The loads model to start service in `Application::loadModel(_modelName)`.
3. The application wait for _quit_ signal calling `Application::waitAppQuit(NECommon::WAIT_INFINITE)`.
4. The application unloads model and stops service in `Application::unloadModel(_modelName)`.
5. The application releases internals in `Application::releaseApplication()` and exits with result 0.

#### Model with separate processes

> 💡 To be able to create _Public_ service (i.e. to support **IPC**), the service interface must be declared as _Public_ by defining `isRemote="true"` attribute of `Overview` entry in the XML document as it is defined in [HelloService.siml](../examples/00_helloservice/res/HelloService.siml) file (see `<Overview ID="1" Name="HelloService" Version="1.0.0" isRemote="true">` in line 3).

This example requires 2 processes to demonstrate _Public_ service, where one process provides and the other process uses the service. It requires one project per process. Create empty `main.cpp` source file in `multiprocess\serviceproc\src` and `multiprocess\clientproc\src` subdirectory of the `helloservice`. 

> 💡 To run this example, start `mcrouter` process that will connect server and client nodes.

**Service provider process**

> 💡 The sources of this example are available in the file [./multiprocess/serviceproc/src/main.cpp](../examples/00_helloservice/multiprocess/serviceproc/src/main.cpp). It provides _Public_ service.

*An example to demonstrate design of a model where service provider run in the separate process:*
- Create `multiprocess\serviceproc\src` subdirectory in the `helloservice`
- Create the `main.cpp` file to design the _model_ and implement `main()` function.

```cpp
/**
 * \file    multiprocess/serviceproc/src/main.cpp
 * \brief   Runs service in the process.
 **/
#include "areg/base/GEGlobal.h"
#include "areg/base/NEUtilities.hpp"
#include "areg/appbase/Application.hpp"
#include "areg/component/ComponentLoader.hpp"

#include "common/src/ServiceComponent.hpp"

#include <string>

// Use these options if compile for Windows with MSVC
// It links with areg library (dynamic or static) and generated static library
#ifdef WINDOWS
    #pragma comment(lib, "areg")
    #pragma comment(lib, "00_generated.lib")
#endif // WINDOWS

//!< The name of model
constexpr char const _modelName[]{ "ServiceModel" };

// Describe model, register the provided service in this model
BEGIN_MODEL(_modelName)

    BEGIN_REGISTER_THREAD( "Thread1", NECommon::WATCHDOG_IGNORE )
        BEGIN_REGISTER_COMPONENT( "ServiceComponent", ServiceComponent )
            REGISTER_IMPLEMENT_SERVICE( NEHelloService::ServiceName, NEHelloService::InterfaceVersion )
        END_REGISTER_COMPONENT( "ServiceComponent" )
    END_REGISTER_THREAD( "Thread1" )

// end of model description
END_MODEL(_modelName)

//////////////////////////////////////////////////////////////////////////
// main method
//////////////////////////////////////////////////////////////////////////

int main( void )
{
    // Initialize application, enable logging, servicing, routing, timer and watchdog.
    // Use default settings.
    Application::initApplication( );

    // load model to initialize components
    Application::loadModel(_modelName);

    // wait until Application quit signal is set.
    Application::waitAppQuit(NECommon::WAIT_INFINITE);

    // stop and unload components
    Application::unloadModel(_modelName);

    // release and cleanup resources of application.
    Application::releaseApplication();

    return 0;
}
```

In this example, it is designed _model_: 
- a model named `"ServiceModel"`;
- a thread named `"Thread1"` and no watchdog;
  - a component `ServiceComponent` with _role_ name `"ServiceComponent"`;
    - a declaration of provided `NEHelloService::ServiceName` service interface;

Same as in previous examples, in the `main()` function:
1. The application initializes internals `Application::initApplication( )`.
2. The loads model to start service in `Application::loadModel(_modelName)`.
3. The application wait for _quit_ signal calling `Application::waitAppQuit(NECommon::WAIT_INFINITE)`.
4. The application unloads model and stops service in `Application::unloadModel(_modelName)`.
5. The application releases internals in `Application::releaseApplication()` and exits with result 0.

**Service client process**

> 💡 The sources of this example are available in the file [./multiprocess/clientproc/src/main.cpp](../examples/00_helloservice/multiprocess/clientproc/src/main.cpp). It uses _Public_ service.

*An example to demonstrate design of a model where service provider run in the separate process:*
- Create `multiprocess\clientproc\src` subdirectory in the `helloservice`
- Create the `main.cpp` file to design the _model_ and implement `main()` function.

```cpp
/**
 * \file    multiprocess/clientproc/src/main.hpp
 * \brief   Runs service and the client in one thread.
 **/

#include "areg/base/GEGlobal.h"
#include "areg/base/NEUtilities.hpp"
#include "areg/appbase/Application.hpp"
#include "areg/component/ComponentLoader.hpp"

#include "common/src/ClientComponent.hpp"

#include <string>

// Use these options if compile for Windows with MSVC
// It links with areg library (dynamic or static) and generated static library
#ifdef WINDOWS
    #pragma comment(lib, "areg")
    #pragma comment(lib, "00_generated.lib")
#endif // WINDOWS

//!< The name of model
constexpr char const _modelName[]{ "ServiceModel" };
//!< Client component name. Let's generate the name for client service, we'll use it later.
const std::string   _client(NEUtilities::generateName("ServiceClient").getString());

// Describe model, register the service consumer (client)
BEGIN_MODEL(_modelName)

    BEGIN_REGISTER_THREAD( "Thread1", NECommon::WATCHDOG_IGNORE)
        BEGIN_REGISTER_COMPONENT( _client.c_str(), ClientComponent )
            REGISTER_DEPENDENCY( "ServiceComponent" ) /* reference to the service*/
        END_REGISTER_COMPONENT( _client )
    END_REGISTER_THREAD( "Thread1" )

// end of model description
END_MODEL(_modelName)

//////////////////////////////////////////////////////////////////////////
// main method
//////////////////////////////////////////////////////////////////////////

int main( void )
{
    // Initialize application, enable logging, servicing, routing, timer and watchdog.
    // Use default settings.
    Application::initApplication( );

    // load model to initialize components
    Application::loadModel(_modelName);

    // wait until Application quit signal is set.
    Application::waitAppQuit(NECommon::WAIT_INFINITE);

    // stop and unload components
    Application::unloadModel(_modelName);

    // release and cleanup resources of application.
    Application::releaseApplication();

    return 0;
}
```

In this example, it is designed _model_: 
- a model named `"ServiceModel"`;
- a thread named `"Thread1"` and no watchdog;
  - a component `ServiceClient` with dynamic _role_ name, which starts with `"ServiceClient"`;
  - a declaration of dependency on service `"ServiceComponent"`.

Same as in previous examples, in the `main()` function:
1. The application initializes internals `Application::initApplication( )`.
2. The loads model to start service in `Application::loadModel(_modelName)`.
3. The application wait for _quit_ signal calling `Application::waitAppQuit(NECommon::WAIT_INFINITE)`.
4. The application unloads model and stops service in `Application::unloadModel(_modelName)`.
5. The application releases internals in `Application::releaseApplication()` and exits with result 0.

> 💡 In this particular project, the _role_ name of client component has dynamic name, which is changing on each start. The declaration `const std::string   _client( NEUtilities::generateName("ServiceClient").getString() )` generates a name with timestamp, so that each new application start generate new name. This will help to run  multiple instances of client application in parallel or one after another.

### Make the build

The created projects can be built with the help of `MS Visual Studio`, `Eclipse`, `Make` command line tool, `CMake` command line tool, etc. Here it is not considered creating projects for MS Visual Studio and Eclipse. The appropriate project files for the mentioned IDE can be found in each project folder of [00_helloservice](../examples/00_helloservice). Here considered creating `Makefiles` and compile projects.

*The following folders should have `Makefile` file:*
```
helloservice/Makefile

helloservice/generated/Makefile
helloservice/generated/src/Makefile

helloservice/multiprocess/clientproc/Makefile
helloservice/multiprocess/clientproc/src/Makefile

helloservice/multiprocess/serviceproc/Makefile
helloservice/multiprocess/serviceproc/src/Makefile

helloservice/onethread/Makefile
helloservice/onethread/src/Makefile

helloservice/twothreads/Makefile
helloservice/twothreads/src/Makefile
```

We use `make` default settings of `areg-sdk` to build the projects. To avoid flooding we'll not go deep in `Makefile` and demonstrate only one case. For more details, see identical content of every `Makefile` in the [00_helloservice](../examples/00_helloservice) and make a copy by removing _"00_"_ prefix:

```shell
helloservice_BASE       := $(AREG_EXAMPLES)/helloservice
helloservice_OUTPUT_OBJ := $(AREG_OUTPUT_OBJ)/helloservice

helloservice_CXXFLAGS   = -I$(helloservice_BASE) $(examples_CXXFLAGS)
helloservice_LDFLAGS    = -L $(AREG_OUTPUT_LIB) -Wl,-Bstatic -l$(generated_PROJECT_NAME) -Wl,-Bdynamic $(examples_LDFLAGS)

# 'generated' have to be first
include $(helloservice_BASE)/generated/Makefile
include $(helloservice_BASE)/onethread/Makefile
include $(helloservice_BASE)/twothreads/Makefile
include $(helloservice_BASE)/multiprocess/serviceproc/Makefile
include $(helloservice_BASE)/multiprocess/clientproc/Makefile

helloservice: $(AREG_OUTPUT_BIN)/$(onethread_TARGET_BIN) $(AREG_OUTPUT_BIN)/$(twothreads_TARGET_BIN) $(AREG_OUTPUT_BIN)/$(serviceproc_TARGET_BIN) $(AREG_OUTPUT_BIN)/$(clientproc_TARGET_BIN)

.PHONY: helloservice
```

When ready, include new `helloservice` projects of in the [examples/Makefile](../examples/Makefile):

**Step #1:** Include `Makefile` of `helloservice`:
```shell
include $(AREG_EXAMPLES)/helloservice/Makefile
```
**Step #2:** Include `helloservice` in build (project added at the end):
```shell
examples: 00_helloservice 01_hello 02_buffer 03_file 04_trace   \
    05_timer 06_threads 07_synch 08_service 09_svcmulti         \
    10_locsvc 11_locmesh 12_pubsvc 13_pubmesh                   \
    14_pubtraffic 15_pubworker 16_pubfsm helloservice
```
Now the projects are ready, open the Terminal in _areg-sdk_ root folder and call:
```shell
$ make examples
```
or if build all projects, call:
```shell
$make
```

The compiled binaries are located in `<areg-sdk>/product/build/<compiler-platform-path>/bin`.

## Testing

> 💡 More testing examples are listed in [examples](../examples/) folder of `areg-sdk`.

1. To compile all projects, call `make all` in command line.
2. To compile example projects, call `make examples` in command line
3. All compiled files are located in `<areg-sdk>/product/build/<compiler-platform-path>/bin` folder.
4. If run application with a _Public_ service (**IPC** projects or examples), start `mcrouter`.
5. There is no need to start _mcrouter_ if testing application with no _Public_ service.
6. All compiled files are in the `bin` folder, switch there to start applications.
7. Some application may create logs in the `logs` folder of binary location. Open to analyze logs.

## Contact us!

Contact us at info[at]aregtech.com if need help or more information.
If you linked the project and the idea behind that, please ![star us](https://img.shields.io/github/stars/aregtech/areg-sdk.svg?style=social&label=staring%20us) at GitHub, so that contributors feel being appreciated for the job.<|MERGE_RESOLUTION|>--- conflicted
+++ resolved
@@ -457,13 +457,9 @@
     // stop and unload components
     Application::unloadModel("ServiceModel");
 
-<<<<<<< HEAD
     // release and cleanup resources of application.
     Application::releaseApplication();
 	return 0;
-=======
-    return 0;
->>>>>>> 51029553
 }
 
 ```
