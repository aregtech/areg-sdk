
<<<<<<< HEAD
addTest(DemoTest.cpp)
addTest(StringTest.cpp)
=======
# ###########################################################################
# AREG Unit tests
# Copyright 2022-2023 Aregtech
# ###########################################################################

# ---------------------------------------------------------------------------
# Description : Creates an unit test executable from specified list of sources
#               linked with 'areg' and 'gtest' libraries. If the target with the
#               same name exist, the sources are added to the existing executable.
#               Otherwise, the new executable is created using specified source.
# macro ......: macro_add_unit_test
# Parameters .: ${test_project}     -- The name unit test executable.
# Usage ......: macro_add_unit_test( <name of executable> <list of sources>)
# ---------------------------------------------------------------------------
macro(macro_add_unit_test test_project)

    set(_tests)
    set(_list "${ARGN}")

    foreach(item IN LISTS _list)
        list(APPEND _tests "${AREG_UNIT_TEST_BASE}/${item}")
    endforeach()

    list(APPEND _libs "GTest::gtest_main" "GTest::gtest")
    addExecutableEx(${test_project} "" "${_tests}" "${_libs}")
    gtest_discover_tests(${test_project} DISCOVERY_TIMEOUT 60)

    unset(_tests)
    unset(_list)
    unset(libs)

endmacro(macro_add_unit_test)

macro_add_unit_test("${AREG_UNIT_TEST_PROJECT}"
    GUnitTest.cpp
    DateTimeTest.cpp
    FileTest.cpp
    LogScopesTest.cpp
    NEStringTest.cpp
    OptionParserTest.cpp
    StringUtilsTest.cpp
    TEArrayListTest.cpp
    TEFixedArrayTest.cpp
    TEHashMapTest.cpp
    TELinkedListTest.cpp
    TEMapTest.cpp
    TEPropertyTest.cpp
    TERingStackTest.cpp
    TESortedLinkedListTest.cpp
    TEStackTest.cpp
)
>>>>>>> b8d226a0
<|MERGE_RESOLUTION|>--- conflicted
+++ resolved
@@ -1,8 +1,4 @@
 
-<<<<<<< HEAD
-addTest(DemoTest.cpp)
-addTest(StringTest.cpp)
-=======
 # ###########################################################################
 # AREG Unit tests
 # Copyright 2022-2023 Aregtech
@@ -53,5 +49,4 @@
     TERingStackTest.cpp
     TESortedLinkedListTest.cpp
     TEStackTest.cpp
-)
->>>>>>> b8d226a0
+)