﻿<?xml version="1.0" encoding="utf-8"?>
<Project ToolsVersion="4.0" xmlns="http://schemas.microsoft.com/developer/msbuild/2003">
  <ItemGroup>
    <Filter Include="Source Files">
      <UniqueIdentifier>{4FC737F1-C7A5-4376-A066-2A32D752A2FF}</UniqueIdentifier>
      <Extensions>cpp;c;cc;cxx;def;odl;idl;hpj;asm;asmx</Extensions>
    </Filter>
    <Filter Include="Header Files">
      <UniqueIdentifier>{93995380-89BD-4b04-88EB-625FBE52EBFB}</UniqueIdentifier>
      <Extensions>h;hpp;hxx;hm;inl;inc;xsd</Extensions>
    </Filter>
    <Filter Include="Resource Files">
      <UniqueIdentifier>{67DA6AB6-F800-4c08-8B7A-83BB121AAD01}</UniqueIdentifier>
      <Extensions>bat;rc;ico;cur;bmp;dlg;rc2;rct;bin;rgs;gif;jpg;jpeg;jpe;resx;tiff;tif;png;wav;mfcribbon-ms</Extensions>
    </Filter>
  </ItemGroup>
  <ItemGroup>
    <None Include="res\PatientInformation.siml" />
  </ItemGroup>
  <ItemGroup>
    <ClCompile Include="$(AregGenerateDir)\examples\15_pubworker\private\NEPatientInformation.cpp">
      <Filter>Source Files</Filter>
    </ClCompile>
    <ClCompile Include="$(AregGenerateDir)\examples\15_pubworker\private\PatientInformationClientBase.cpp">
      <Filter>Source Files</Filter>
    </ClCompile>
    <ClCompile Include="$(AregGenerateDir)\examples\15_pubworker\private\PatientInformationEvents.cpp">
      <Filter>Source Files</Filter>
    </ClCompile>
    <ClCompile Include="$(AregGenerateDir)\examples\15_pubworker\private\PatientInformationProxy.cpp">
      <Filter>Source Files</Filter>
    </ClCompile>
    <ClCompile Include="$(AregGenerateDir)\examples\15_pubworker\private\PatientInformationStub.cpp">
      <Filter>Source Files</Filter>
    </ClCompile>
  </ItemGroup>
  <ItemGroup>
<<<<<<< HEAD
    <ClInclude Include="$(AregGenerateDir)\examples\15_pubworker\private\PatientInformationEvents.hpp">
      <Filter>Header Files</Filter>
    </ClInclude>
    <ClInclude Include="$(AregGenerateDir)\examples\15_pubworker\private\PatientInformationProxy.hpp">
      <Filter>Header Files</Filter>
    </ClInclude>
    <ClInclude Include="$(AregGenerateDir)\examples\15_pubworker\NEPatientInformation.hpp">
      <Filter>Header Files</Filter>
    </ClInclude>
    <ClInclude Include="$(AregGenerateDir)\examples\15_pubworker\PatientInformationClientBase.hpp">
      <Filter>Header Files</Filter>
    </ClInclude>
    <ClInclude Include="$(AregGenerateDir)\examples\15_pubworker\PatientInformationStub.hpp">
      <Filter>Header Files</Filter>
    </ClInclude>
=======
    <Text Include="generated\CMakeLists.txt" />
    <Text Include="generated\src\private\CMakeLists.txt" />
  </ItemGroup>
  <ItemGroup>
    <None Include="res\PatientInformation.siml" />
>>>>>>> 3c6d4308
  </ItemGroup>
</Project><|MERGE_RESOLUTION|>--- conflicted
+++ resolved
@@ -35,7 +35,6 @@
     </ClCompile>
   </ItemGroup>
   <ItemGroup>
-<<<<<<< HEAD
     <ClInclude Include="$(AregGenerateDir)\examples\15_pubworker\private\PatientInformationEvents.hpp">
       <Filter>Header Files</Filter>
     </ClInclude>
@@ -51,12 +50,5 @@
     <ClInclude Include="$(AregGenerateDir)\examples\15_pubworker\PatientInformationStub.hpp">
       <Filter>Header Files</Filter>
     </ClInclude>
-=======
-    <Text Include="generated\CMakeLists.txt" />
-    <Text Include="generated\src\private\CMakeLists.txt" />
-  </ItemGroup>
-  <ItemGroup>
-    <None Include="res\PatientInformation.siml" />
->>>>>>> 3c6d4308
   </ItemGroup>
 </Project>