﻿<?xml version="1.0" encoding="utf-8"?>
<Project DefaultTargets="Build" ToolsVersion="4.0" xmlns="http://schemas.microsoft.com/developer/msbuild/2003">
  <ImportGroup Label="PropertySheets" Condition="'$(AregSdkRoot)'==''">
    <Import Project="$(SolutionDir)\msvc_setup.props" />
  </ImportGroup>
  <ImportGroup Label="PropertySheets">
    <Import Project="$(AregSdkRoot)\conf\msvc\compile.props" Label="LocalAppCompileSettings" />
  </ImportGroup>
  <PropertyGroup Label="Globals">
    <ProjectGuid>{4056956C-7E12-4432-86F8-D900A52866A4}</ProjectGuid>
    <ProjectName>10_generated</ProjectName>
    <RootNamespace>10_generated</RootNamespace>
    <Keyword>Win32Proj</Keyword>
  </PropertyGroup>
  <Import Project="$(VCTargetsPath)\Microsoft.Cpp.Default.props" />
  <PropertyGroup Label="Configuration">
    <ConfigurationType>StaticLibrary</ConfigurationType>
  </PropertyGroup>
  <ImportGroup Label="PropertySheets">
    <Import Project="$(AregSdkRoot)\conf\msvc\project.props" Label="LocalAppDataPlatform" />
  </ImportGroup>
  <PropertyGroup Label="UserMacros" />
  <PropertyGroup>
    <OutDir>$(OutLibDir)\</OutDir>
  </PropertyGroup>
  <ItemDefinitionGroup Condition="'$(ConfigShortName)'=='Debug'">
    <ClCompile>
      <PreprocessorDefinitions>IMPORT_SHARED_SYMBOLS;%(PreprocessorDefinitions)</PreprocessorDefinitions>
    </ClCompile>
    <Link>
      <SubSystem>Console</SubSystem>
    </Link>
  </ItemDefinitionGroup>
  <ItemDefinitionGroup Condition="'$(ConfigShortName)'=='Release'">
    <ClCompile>
      <FunctionLevelLinking>true</FunctionLevelLinking>
      <IntrinsicFunctions>true</IntrinsicFunctions>
      <PreprocessorDefinitions>IMPORT_SHARED_SYMBOLS;%(PreprocessorDefinitions)</PreprocessorDefinitions>
    </ClCompile>
    <Link>
      <SubSystem>Console</SubSystem>
    </Link>
  </ItemDefinitionGroup>
  <ItemGroup>
    <None Include="res\HelloWorld.siml" />
  </ItemGroup>
  <ItemGroup>
    <ClCompile Include="$(AregGenerateDir)\examples\10_locsvc\private\HelloWorldClientBase.cpp" />
    <ClCompile Include="$(AregGenerateDir)\examples\10_locsvc\private\HelloWorldEvents.cpp" />
    <ClCompile Include="$(AregGenerateDir)\examples\10_locsvc\private\HelloWorldProxy.cpp" />
    <ClCompile Include="$(AregGenerateDir)\examples\10_locsvc\private\HelloWorldStub.cpp" />
    <ClCompile Include="$(AregGenerateDir)\examples\10_locsvc\private\NEHelloWorld.cpp" />
  </ItemGroup>
  <ItemGroup>
<<<<<<< HEAD
    <ClInclude Include="$(AregGenerateDir)\examples\10_locsvc\HelloWorldClientBase.hpp" />
    <ClInclude Include="$(AregGenerateDir)\examples\10_locsvc\HelloWorldStub.hpp" />
    <ClInclude Include="$(AregGenerateDir)\examples\10_locsvc\NEHelloWorld.hpp" />
    <ClInclude Include="$(AregGenerateDir)\examples\10_locsvc\private\HelloWorldEvents.hpp" />
    <ClInclude Include="$(AregGenerateDir)\examples\10_locsvc\private\HelloWorldProxy.hpp" />
=======
    <None Include="res\HelloWorld.siml" />
>>>>>>> 3c6d4308
  </ItemGroup>
  <Import Project="$(VCTargetsPath)\Microsoft.Cpp.targets" />
  <ImportGroup Label="ExtensionTargets">
  </ImportGroup>
</Project><|MERGE_RESOLUTION|>--- conflicted
+++ resolved
@@ -42,9 +42,6 @@
     </Link>
   </ItemDefinitionGroup>
   <ItemGroup>
-    <None Include="res\HelloWorld.siml" />
-  </ItemGroup>
-  <ItemGroup>
     <ClCompile Include="$(AregGenerateDir)\examples\10_locsvc\private\HelloWorldClientBase.cpp" />
     <ClCompile Include="$(AregGenerateDir)\examples\10_locsvc\private\HelloWorldEvents.cpp" />
     <ClCompile Include="$(AregGenerateDir)\examples\10_locsvc\private\HelloWorldProxy.cpp" />
@@ -52,15 +49,14 @@
     <ClCompile Include="$(AregGenerateDir)\examples\10_locsvc\private\NEHelloWorld.cpp" />
   </ItemGroup>
   <ItemGroup>
-<<<<<<< HEAD
     <ClInclude Include="$(AregGenerateDir)\examples\10_locsvc\HelloWorldClientBase.hpp" />
     <ClInclude Include="$(AregGenerateDir)\examples\10_locsvc\HelloWorldStub.hpp" />
     <ClInclude Include="$(AregGenerateDir)\examples\10_locsvc\NEHelloWorld.hpp" />
     <ClInclude Include="$(AregGenerateDir)\examples\10_locsvc\private\HelloWorldEvents.hpp" />
     <ClInclude Include="$(AregGenerateDir)\examples\10_locsvc\private\HelloWorldProxy.hpp" />
-=======
+  </ItemGroup>
+  <ItemGroup>
     <None Include="res\HelloWorld.siml" />
->>>>>>> 3c6d4308
   </ItemGroup>
   <Import Project="$(VCTargetsPath)\Microsoft.Cpp.targets" />
   <ImportGroup Label="ExtensionTargets">
