--- conflicted
+++ resolved
@@ -85,25 +85,5 @@
     <ClInclude Include="$(AregGenerateDir)\examples\16_pubfsm\TrafficControllerStub.hpp">
       <Filter>Header Files</Filter>
     </ClInclude>
-<<<<<<< HEAD
-=======
-    <ClInclude Include="generated\src\TrafficControllerClientBase.hpp">
-      <Filter>Header Files</Filter>
-    </ClInclude>
-    <ClInclude Include="generated\src\TrafficControllerStub.hpp">
-      <Filter>Header Files</Filter>
-    </ClInclude>
-    <ClInclude Include="generated\src\NECommon.hpp">
-      <Filter>Header Files</Filter>
-    </ClInclude>
-  </ItemGroup>
-  <ItemGroup>
-    <Text Include="generated\CMakeLists.txt" />
-    <Text Include="generated\src\private\CMakeLists.txt" />
-  </ItemGroup>
-  <ItemGroup>
-    <None Include="res\PowerManager.siml" />
-    <None Include="res\TrafficController.siml" />
->>>>>>> 3c6d4308
   </ItemGroup>
 </Project>