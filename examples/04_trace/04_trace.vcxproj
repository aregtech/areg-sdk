--- conflicted
+++ resolved
@@ -46,11 +46,6 @@
     <Text Include="src\CMakeLists.txt" />
   </ItemGroup>
   <ItemGroup>
-<<<<<<< HEAD
-    <None Include="Makefile" />
-=======
-    <None Include="config\areg.init" />
->>>>>>> 3c6d4308
     <None Include="ReadMe.md" />
   </ItemGroup>
   <Import Project="$(VCTargetsPath)\Microsoft.Cpp.targets" />
